--- conflicted
+++ resolved
@@ -23,13 +23,10 @@
     
     // magic for getting eclipse to work with gradle
     id 'eclipse'
-<<<<<<< HEAD
     id 'antlr'
-=======
     
     // automatic generation of plantuml files from the source code
     // for visualizing them: https://www.planttext.com/
->>>>>>> 35b19440
     id 'com.github.roroche.plantuml' version '1.0.2'
     
     // parse git information during the build
@@ -45,39 +42,6 @@
     id "com.dorongold.task-tree" version "1.5"
 }
 
-<<<<<<< HEAD
-group = 'it.unive'
-version = '0.1a1'
-
-repositories {
-    jcenter()
-    mavenCentral()
-}
-
-dependencies {
-	// utils
-    api 'org.apache.commons:commons-lang3:3.9'
-    api 'org.apache.commons:commons-text:1.9'
-	api 'commons-collections:commons-collections:3.2.2'
-	
-	// logging
-	api 'org.apache.logging.log4j:log4j-api:2.13.0'
-	api 'org.apache.logging.log4j:log4j-core:2.13.0'
-	api 'org.apache.logging.log4j:log4j-slf4j-impl:2.13.0'
-	
-	// json serialization/deserialization
-	api 'com.fasterxml.jackson.core:jackson-databind:2.11.0'
-
-	// dot file manipulation
-	api 'org.graphstream:gs-core:2.0'
-
-
-	// parser generation
-	antlr 'org.antlr:antlr4:4.8-1'
-
-	// testing
-    testImplementation 'junit:junit:4.12'
-=======
 // the code reading data from the git repo has to be placed in the same file where its
 // plugin is applied, otherwise it will fail to load the classes from it. We export the
 // properties that we read for using them later in the appropriate gradle files
@@ -98,7 +62,6 @@
 	// we can skip the manifest attributes injection here
 	println("Skipping manifest attriubtes injection because we are not directly building LiSA")
 	println(e)
->>>>>>> 35b19440
 }
 
 ext {
@@ -109,7 +72,13 @@
 	git_is_clean = is_clean
 }
 
-<<<<<<< HEAD
+group = 'it.unive'
+version = '0.1a1'
+
+apply from: 'dependencies.gradle'
+apply from: 'java.gradle'
+apply from: 'code-style.gradle'
+apply from: 'doc-extra.gradle'
 generateTestGrammarSource {
     maxHeapSize = "64m"
     arguments += ["-visitor", "-no-listener"]
@@ -122,45 +91,4 @@
     	}
    		project.delete fileTree('build/generated-src/antlr/test').include('*.*')
   	}
-}
-
-classDiagram { 
-    packageName = "it.unive.lisa"
-    outputFile = new File("${projectDir}/diagrams/class_diagram.plantuml")
-}
-
-buildClassDiagram {
-	doFirst {
-        mkdir new File("${projectDir}/diagrams/")
-	}
-}
-
-task copyJavadocToPages {
-	description 'Copies the generated javadoc in the github pages website, and also updates the files listing the available versions'
-	dependsOn 'javadoc'
-	doLast{
-		mkdir "../docs/javadoc/${project.version}"
-		copy {
-			from "build/docs/javadoc/"
-      		into "../docs/javadoc/${project.version}/"
-		}
-		
-		def f = new File('../docs/_data/sitemap.yml')
-		f.withWriterAppend { out ->
-			out.println "      - page: ${project.version}"
-			out.println "        url: javadoc/${project.version}/"
-		}
-		
-		f = new File('../docs/javadoc/index.md')
-		f.withWriterAppend { out ->
-		
-		out.println "\n### ${project.version}\n"
-=======
-group = 'it.unive'
-version = '0.1a1'
->>>>>>> 35b19440
-
-apply from: 'dependencies.gradle'
-apply from: 'java.gradle'
-apply from: 'code-style.gradle'
-apply from: 'doc-extra.gradle'+}