--- conflicted
+++ resolved
@@ -1,39 +1,20 @@
 digraph {
-<<<<<<< HEAD
 	"node0" [shape="rect",color="black",label=<o = new A(1, 2)<BR/>{{<BR/>heap [[ [A] ]]<BR/>value [[ #TOP# ]]<BR/>}} -&gt; [o]>];
-	"node1" [shape="rect",color="gray",label=<o::a = 1<BR/>{{<BR/>heap [[ [A] ]]<BR/>value [[ heap[w]:A: #TOP# ]]<BR/>}} -&gt; [heap[w]:A]>];
-	"node2" [shape="rect",color="black",peripheries="2",label=<ret<BR/>{{<BR/>heap [[ [A] ]]<BR/>value [[ heap[w]:A: #TOP#<BR/>i: [10, +Inf] ]]<BR/>}} -&gt; [skip]>];
-	"node3" [shape="rect",color="gray",label=<o::b = +(o::a, 1)<BR/>{{<BR/>heap [[ [A] ]]<BR/>value [[ heap[w]:A: #TOP# ]]<BR/>}} -&gt; [heap[w]:A]>];
-	"node4" [shape="rect",color="gray",label=<&lt;(i, 10)<BR/>{{<BR/>heap [[ [A] ]]<BR/>value [[ heap[w]:A: #TOP#<BR/>i: [0, +Inf] ]]<BR/>}} -&gt; [i &lt; 10]>];
-	"node5" [shape="rect",color="gray",label=<o::a = +(o::a, 1)<BR/>{{<BR/>heap [[ [A] ]]<BR/>value [[ heap[w]:A: #TOP#<BR/>i: [0, 9] ]]<BR/>}} -&gt; [heap[w]:A]>];
-	"node6" [shape="rect",color="gray",label=<i = +(i, 1)<BR/>{{<BR/>heap [[ [A] ]]<BR/>value [[ heap[w]:A: #TOP#<BR/>i: [1, 10] ]]<BR/>}} -&gt; [i]>];
-	"node7" [shape="rect",color="gray",label=<i = 0<BR/>{{<BR/>heap [[ [A] ]]<BR/>value [[ heap[w]:A: #TOP#<BR/>i: [0, 0] ]]<BR/>}} -&gt; [i]>];
-	"node1" -> "node3" [color="black"];
-	"node3" -> "node7" [color="black"];
-	"node0" -> "node1" [color="black"];
-	"node4" -> "node2" [color="red",style="dashed"];
-	"node4" -> "node5" [color="blue",style="dashed"];
-	"node5" -> "node6" [color="black"];
-	"node6" -> "node4" [color="black"];
-	"node7" -> "node4" [color="black"];
-=======
-	"node0" [shape="rect",color="black",label=<o = new(1, 2)<BR/>{{<BR/>heap [[ [A] ]]<BR/>value [[ #TOP# ]]<BR/>}} -&gt; [o]>];
-	"node1" [shape="rect",color="gray",label=<i = +(i, 1)<BR/>{{<BR/>heap [[ [A] ]]<BR/>value [[ heap[w]:A: [1, +Inf]<BR/>i: [1, 10] ]]<BR/>}} -&gt; [i]>];
+	"node1" [shape="rect",color="gray",label=<o::a = +(o::a, 1)<BR/>{{<BR/>heap [[ [A] ]]<BR/>value [[ heap[w]:A: [1, +Inf]<BR/>i: [0, 9] ]]<BR/>}} -&gt; [heap[w]:A]>];
 	"node2" [shape="rect",color="gray",label=<o::a = 1<BR/>{{<BR/>heap [[ [A] ]]<BR/>value [[ heap[w]:A: [1, 1] ]]<BR/>}} -&gt; [heap[w]:A]>];
-	"node3" [shape="rect",color="gray",label=<i = 0<BR/>{{<BR/>heap [[ [A] ]]<BR/>value [[ heap[w]:A: [1, 2]<BR/>i: [0, 0] ]]<BR/>}} -&gt; [i]>];
-	"node4" [shape="rect",color="gray",label=<o::b = +(o::a, 1)<BR/>{{<BR/>heap [[ [A] ]]<BR/>value [[ heap[w]:A: [1, 2] ]]<BR/>}} -&gt; [heap[w]:A]>];
-	"node5" [shape="rect",color="gray",label=<&lt;(i, 10)<BR/>{{<BR/>heap [[ [A] ]]<BR/>value [[ heap[w]:A: [1, +Inf]<BR/>i: [0, +Inf] ]]<BR/>}} -&gt; [i &lt; 10]>];
-	"node6" [shape="rect",color="gray",label=<o::a = +(o::a, 1)<BR/>{{<BR/>heap [[ [A] ]]<BR/>value [[ heap[w]:A: [1, +Inf]<BR/>i: [0, 9] ]]<BR/>}} -&gt; [heap[w]:A]>];
-	"node7" [shape="rect",color="black",peripheries="2",label=<ret<BR/>{{<BR/>heap [[ [A] ]]<BR/>value [[ heap[w]:A: [1, +Inf]<BR/>i: [10, +Inf] ]]<BR/>}} -&gt; [skip]>];
+	"node3" [shape="rect",color="gray",label=<o::b = +(o::a, 1)<BR/>{{<BR/>heap [[ [A] ]]<BR/>value [[ heap[w]:A: [1, 2] ]]<BR/>}} -&gt; [heap[w]:A]>];
+	"node4" [shape="rect",color="gray",label=<i = 0<BR/>{{<BR/>heap [[ [A] ]]<BR/>value [[ heap[w]:A: [1, 2]<BR/>i: [0, 0] ]]<BR/>}} -&gt; [i]>];
+	"node5" [shape="rect",color="gray",label=<i = +(i, 1)<BR/>{{<BR/>heap [[ [A] ]]<BR/>value [[ heap[w]:A: [1, +Inf]<BR/>i: [1, 10] ]]<BR/>}} -&gt; [i]>];
+	"node6" [shape="rect",color="black",peripheries="2",label=<ret<BR/>{{<BR/>heap [[ [A] ]]<BR/>value [[ heap[w]:A: [1, +Inf]<BR/>i: [10, +Inf] ]]<BR/>}} -&gt; [skip]>];
+	"node7" [shape="rect",color="gray",label=<&lt;(i, 10)<BR/>{{<BR/>heap [[ [A] ]]<BR/>value [[ heap[w]:A: [1, +Inf]<BR/>i: [0, +Inf] ]]<BR/>}} -&gt; [i &lt; 10]>];
 	"node1" -> "node5" [color="black"];
-	"node2" -> "node4" [color="black"];
-	"node3" -> "node5" [color="black"];
-	"node4" -> "node3" [color="black"];
+	"node2" -> "node3" [color="black"];
+	"node3" -> "node4" [color="black"];
+	"node4" -> "node7" [color="black"];
 	"node0" -> "node2" [color="black"];
-	"node5" -> "node6" [color="blue",style="dashed"];
-	"node5" -> "node7" [color="red",style="dashed"];
-	"node6" -> "node1" [color="black"];
->>>>>>> d82c0fb6
+	"node5" -> "node7" [color="black"];
+	"node7" -> "node1" [color="blue",style="dashed"];
+	"node7" -> "node6" [color="red",style="dashed"];
 subgraph cluster_legend {
 	label="Legend";
 	style=dotted;
