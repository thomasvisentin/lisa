package it.unive.lisa;

import static it.unive.lisa.LiSAFactory.getDefaultFor;
import static it.unive.lisa.LiSAFactory.getInstance;

import it.unive.lisa.analysis.AbstractState;
import it.unive.lisa.analysis.AnalysisState;
import it.unive.lisa.analysis.CFGWithAnalysisResults;
import it.unive.lisa.analysis.SimpleAbstractState;
import it.unive.lisa.analysis.heap.HeapDomain;
import it.unive.lisa.analysis.impl.types.InferredTypes;
import it.unive.lisa.analysis.inference.InferenceSystem;
import it.unive.lisa.analysis.value.ValueDomain;
import it.unive.lisa.caches.Caches;
import it.unive.lisa.checks.CheckTool;
import it.unive.lisa.checks.syntactic.SyntacticChecksExecutor;
import it.unive.lisa.checks.warnings.Warning;
import it.unive.lisa.interprocedural.InterproceduralAnalysis;
import it.unive.lisa.interprocedural.InterproceduralAnalysisException;
import it.unive.lisa.interprocedural.callgraph.CallGraph;
import it.unive.lisa.logging.IterationLogger;
import it.unive.lisa.logging.TimerLogger;
import it.unive.lisa.outputs.JsonReport;
import it.unive.lisa.program.Program;
import it.unive.lisa.program.ProgramValidationException;
import it.unive.lisa.program.cfg.CFG;
import it.unive.lisa.program.cfg.edge.Edge;
import it.unive.lisa.program.cfg.statement.Expression;
import it.unive.lisa.program.cfg.statement.Statement;
import it.unive.lisa.symbolic.value.Skip;
import it.unive.lisa.type.Type;
import it.unive.lisa.util.collections.externalSet.ExternalSet;
import it.unive.lisa.util.datastructures.graph.FixpointException;
import it.unive.lisa.util.datastructures.graph.GraphVisitor;
import it.unive.lisa.util.file.FileManager;
import java.io.IOException;
import java.io.Writer;
import java.util.ArrayList;
import java.util.Collection;
import java.util.Collections;
import java.util.function.Function;
import org.apache.logging.log4j.LogManager;
import org.apache.logging.log4j.Logger;

/**
 * This is the central class of the LiSA library. While LiSA's functionalities
 * can be extended by providing additional implementations for each component,
 * code executing LiSA should rely solely on this class to engage the analysis,
 * provide inputs to it and retrieve its results.
 * 
 * @author <a href="mailto:luca.negrini@unive.it">Luca Negrini</a>
 */
public class LiSA {

	private static final Logger log = LogManager.getLogger(LiSA.class);

	/**
<<<<<<< HEAD
	 * The program to analyze
	 */
	private Program program;

	/**
	 * The call graph to build up an interprocedural analysis
	 */
	private CallGraph callGraph;

	/**
	 * The collection of syntactic checks to execute
	 */
	private final Collection<SyntacticCheck> syntacticChecks;

	/**
=======
>>>>>>> f7b86623
	 * The collection of warnings that will be filled with the results of all
	 * the executed checks
	 */
	private final Collection<Warning> warnings;

	/**
<<<<<<< HEAD
	 * The interprocedural analysis to use during the analysis
	 */
	private InterproceduralAnalysis<?, ?, ?> interproceduralAnalysis;

	/**
	 * The abstract state to run during the analysis
	 */
	private AbstractState<?, ?, ?> state;

	/**
	 * Whether or not type inference should be executed before the analysis
	 */
	private boolean inferTypes;

	/**
	 * Whether or not the input cfgs should be dumped to dot format. This is
	 * useful for checking if the inputs that reach LiSA are well formed.
=======
	 * The {@link FileManager} instance that will be used during analyses
>>>>>>> f7b86623
	 */
	private final FileManager fileManager;

	/**
	 * The {@link LiSAConfiguration} containing the settings of the analysis to
	 * run
	 */
	private final LiSAConfiguration conf;

	/**
	 * Builds a new LiSA instance.
	 * 
	 * @param conf the configuration of the analysis to run
	 */
	public LiSA(LiSAConfiguration conf) {
		// since the warnings collection will be filled AFTER the execution of
		// every concurrent bit has completed its execution, it is fine to use a
		// non thread-safe one
		this.warnings = new ArrayList<>();
		this.conf = conf;
		this.fileManager = new FileManager(conf.getWorkdir());
	}

	/**
	 * Runs LiSA, executing all the checks that have been added.
	 * 
	 * @param program the program to analyze
<<<<<<< HEAD
	 */
	public void setProgram(Program program) {
		this.program = program;
	}

	/**
	 * Adds the given syntactic check to the ones that will be executed. These
	 * checks will be immediately executed after LiSA is started.
	 * 
	 * @param check the check to execute
	 */
	public void addSyntacticCheck(SyntacticCheck check) {
		syntacticChecks.add(check);
	}

	/**
	 * Sets the {@link InterproceduralAnalysis} to use for the analysis. Any
	 * existing value is overwritten.
	 * 
	 * @param <T>                     the concrete type of the call graph
	 * @param interproceduralAnalysis the interprocedural analysis to use
	 */
	public <T extends InterproceduralAnalysis> void setInterproceduralAnalysis(T interproceduralAnalysis) {
		this.interproceduralAnalysis = interproceduralAnalysis;
	}

	/**
	 * Sets the {@link CallGraph} to use for the analysis. Any existing value is
	 * overwritten.
	 *
	 * @param <T>       the concrete type of the call graph
	 * @param callGraph the callgraph to use
	 */
	public <T extends CallGraph> void setCallGraph(T callGraph) {
		this.callGraph = callGraph;
	}

	/**
	 * Sets the {@link AbstractState} to use for the analysis. Any existing
	 * value is overwritten.
	 * 
	 * @param state the abstract state to use
	 */
	public void setAbstractState(AbstractState<?, ?, ?> state) {
		this.state = state;
	}

	/**
	 * Sets whether or not runtime types should be inferred before executing the
	 * semantic analysis. If type inference is not executed, the runtime types
	 * of expressions will correspond to their static type.
	 * 
	 * @param inferTypes if {@code true}, type inference will be ran before the
	 *                       semantic analysis
	 */
	public void setInferTypes(boolean inferTypes) {
		this.inferTypes = inferTypes;
	}

	/**
	 * Sets whether or not dot files, named {@code <cfg name>.dot}, should be
	 * created and dumped in the working directory at the start of the
	 * execution. These files will contain a dot graph representing the each
	 * input {@link CFG}s' structure.<br>
	 * <br>
	 * To customize where the graphs should be generated, use
	 * {@link #setWorkdir(String)}.
	 * 
	 * @param dumpCFGs if {@code true}, a dot graph will be generated before
	 *                     starting the analysis for each input cfg
	 */
	public void setDumpCFGs(boolean dumpCFGs) {
		this.dumpCFGs = dumpCFGs;
	}

	/**
	 * Sets whether or not dot files, named {@code typing__<cfg name>.dot},
	 * should be created and dumped in the working directory at the end of the
	 * type inference. These files will contain a dot graph representing the
	 * each input {@link CFG}s' structure, and whose nodes will contain a
	 * textual representation of the results of the type inference on each
	 * {@link Statement}.<br>
	 * <br>
	 * To decide whether or not the type inference should be executed, use
	 * {@link #setInferTypes(boolean)}.<br>
	 * <br>
	 * To customize where the graphs should be generated, use
	 * {@link #setWorkdir(String)}.
	 * 
	 * @param dumpTypeInference if {@code true}, a dot graph will be generated
	 *                              after the type inference for each input cfg
	 */
	public void setDumpTypeInference(boolean dumpTypeInference) {
		this.dumpTypeInference = dumpTypeInference;
	}

	/**
	 * Sets whether or not dot files, named {@code analysis__<cfg name>.dot},
	 * should be created and dumped in the working directory at the end of the
	 * analysis. These files will contain a dot graph representing the each
	 * input {@link CFG}s' structure, and whose nodes will contain a textual
	 * representation of the results of the semantic analysis on each
	 * {@link Statement}.<br>
	 * <br>
	 * To customize where the graphs should be generated, use
	 * {@link #setWorkdir(String)}.
	 * 
	 * @param dumpAnalysis if {@code true}, a dot graph will be generated after
	 *                         the semantic analysis for each input cfg
	 */
	public void setDumpAnalysis(boolean dumpAnalysis) {
		this.dumpAnalysis = dumpAnalysis;
	}

	/**
	 * Sets whether or not a json report file, named {@code report.json}, should
	 * be created and dumped in the working directory at the end of the
	 * analysis. This file will contain all the {@link Warning}s that have been
	 * generated, as well as a list of produced files.<br>
	 * <br>
	 * To customize where the report should be generated, use
	 * {@link #setWorkdir(String)}.
	 * 
	 * @param jsonOutput if {@code true}, a json report will be generated after
	 *                       the analysis
	 */
	public void setJsonOutput(boolean jsonOutput) {
		this.jsonOutput = jsonOutput;
	}

	/**
	 * Sets the working directory for this instance of LiSA, that is, the
	 * directory files will be created, if any. If files need to be created and
	 * this method has not been invoked, LiSA will create them in the directory
	 * where it was executed from.
	 * 
	 * @param workdir the path (relative or absolute) to the working directory
	 */
	public void setWorkdir(String workdir) {
		this.workdir = Paths.get(workdir).toAbsolutePath().normalize().toString();
	}

	/**
	 * Adds the given syntactic checks to the ones that will be executed. These
	 * checks will be immediately executed after LiSA is started.
	 * 
	 * @param checks the checks to execute
	 */
	public void addSyntacticChecks(Collection<SyntacticCheck> checks) {
		syntacticChecks.addAll(checks);
	}

	/**
	 * Runs LiSA, executing all the checks that have been added.
=======
>>>>>>> f7b86623
	 * 
	 * @throws AnalysisException if anything goes wrong during the analysis
	 */
	public void run(Program program) throws AnalysisException {
		printConfig();

		try {
			TimerLogger.execAction(log, "Analysis time", () -> runAux(program));
		} catch (AnalysisExecutionException e) {
			throw new AnalysisException("LiSA has encountered an exception while executing the analysis", e);
		}

		printStats();

		if (conf.isJsonOutput()) {
			log.info("Dumping reported warnings to 'report.json'");
			JsonReport report = new JsonReport(warnings, fileManager.createdFiles());
			try (Writer writer = fileManager.mkOutputFile("report.json")) {
				report.dump(writer);
				log.info("Report file dumped to report.json");
			} catch (IOException e) {
				log.error("Unable to dump report file", e);
			}
		}
	}

	private void printConfig() {
		log.info(conf.toString());
	}

	private void printStats() {
		log.info("LiSA statistics:");
		log.info("  " + warnings.size() + " warnings generated");
	}

	@SuppressWarnings("unchecked")
	private <H extends HeapDomain<H>,
			V extends ValueDomain<V>,
			A extends AbstractState<A, H, V>> void runAux(Program program)
					throws AnalysisExecutionException {
		// fill up the types cache by side effect on an external set
		Caches.types().clear();
		ExternalSet<Type> types = Caches.types().mkEmptySet();
		program.getRegisteredTypes().forEach(types::add);
		types = null;

		Collection<CFG> allCFGs = program.getAllCFGs();

		TimerLogger.execAction(log, "Finalizing input program", () -> {
			try {
				program.validateAndFinalize();
			} catch (ProgramValidationException e) {
				throw new AnalysisExecutionException("Unable to finalize target program", e);
			}
		});

		if (conf.isDumpCFGs())
			for (CFG cfg : IterationLogger.iterate(log, allCFGs, "Dumping input CFGs", "cfgs"))
				dumpCFG("", cfg, st -> "");

		CheckTool tool = new CheckTool();
		if (!conf.getSyntacticChecks().isEmpty()) {
			SyntacticChecksExecutor.executeAll(tool, allCFGs, conf.getSyntacticChecks());
			warnings.addAll(tool.getWarnings());
		} else
			log.warn("Skipping syntactic checks execution since none have been provided");

		CallGraph callGraph;
		try {
			callGraph = conf.getCallGraph() == null ? getDefaultFor(CallGraph.class) : conf.getCallGraph();
			if (conf.getCallGraph() == null)
				log.warn("No call graph set for this analysis, defaulting to " + callGraph.getClass().getSimpleName());
		} catch (AnalysisSetupException e) {
			throw new AnalysisExecutionException("Unable to create default call graph", e);
		}

		if (interproceduralAnalysis == null) {
			try {
				interproceduralAnalysis = getDefaultFor(InterproceduralAnalysis.class);
			} catch (AnalysisSetupException e) {
				throw new AnalysisExecutionException("Unable to create default call graph", e);
			}
			log.warn("No call graph set for this analysis, defaulting to "
					+ interproceduralAnalysis.getClass().getSimpleName());
		}

		try {
			interproceduralAnalysis.build(program, callGraph);
		} catch (InterproceduralAnalysisException e) {
			log.fatal("Exception while building the call graph for the input program", e);
			throw new AnalysisExecutionException("Exception while building the call graph for the input program", e);
		}

		if (conf.isInferTypes()) {
			SimpleAbstractState<H, InferenceSystem<InferredTypes>> typesState;
			try {
				AbstractState<?, ?, ?> state = conf.getState();
				HeapDomain<?> heap;
				if (state != null)
					heap = state.getHeapState();
				else
					heap = getDefaultFor(HeapDomain.class);
				// type inference is executed with the simplest abstract state
				typesState = getInstance(SimpleAbstractState.class, heap, new InferenceSystem<>(new InferredTypes()))
						.top();
			} catch (AnalysisSetupException e) {
				throw new AnalysisExecutionException("Unable to itialize type inference", e);
			}

			TimerLogger.execAction(log, "Computing type information",
					() -> {
						try {
							interproceduralAnalysis.fixpoint(new AnalysisState(typesState, new Skip()));
						} catch (FixpointException e) {
							log.fatal("Exception during fixpoint computation", e);
							throw new AnalysisExecutionException("Exception during fixpoint computation", e);
						}
					});

			String message = conf.isDumpTypeInference() ? "Dumping type analysis and propagating it to cfgs"
					: "Propagating type information to cfgs";
			for (CFG cfg : IterationLogger.iterate(log, allCFGs, message, "cfgs")) {
<<<<<<< HEAD
				for (Object result_raw : interproceduralAnalysis.getAnalysisResultsOf(cfg)) {
					CFGWithAnalysisResults<SimpleAbstractState<H, InferenceSystem<InferredTypes>>, H,
							InferenceSystem<InferredTypes>> result = (CFGWithAnalysisResults<
									SimpleAbstractState<H, InferenceSystem<InferredTypes>>, H,
									InferenceSystem<InferredTypes>>) result_raw;
					if (dumpTypeInference)
						dumpCFG("typing___", result, st -> result.getAnalysisStateAt(st).toString());
					cfg.accept(new TypesPropagator<>(), result);
				}
=======
				CFGWithAnalysisResults<SimpleAbstractState<H, InferenceSystem<InferredTypes>>, H,
						InferenceSystem<InferredTypes>> result = callGraph.getAnalysisResultsOf(cfg);
				if (conf.isDumpTypeInference())
					dumpCFG("typing___", result, st -> result.getAnalysisStateAt(st).toString());
				cfg.accept(new TypesPropagator<>(), result);
>>>>>>> f7b86623
			}

			interproceduralAnalysis.clear();
		} else
			log.warn("Type inference disabled: dynamic type information will not be available for following analysis");

		if (conf.getState() == null) {
			log.warn("Skipping analysis execution since no abstract sate has been provided");
			return;
		}

		A state = (A) conf.getState().top();
		TimerLogger.execAction(log, "Computing fixpoint over the whole program",
				() -> {
					try {
						interproceduralAnalysis.fixpoint(new AnalysisState(state, new Skip()));
					} catch (FixpointException e) {
						log.fatal("Exception during fixpoint computation", e);
						throw new AnalysisExecutionException("Exception during fixpoint computation", e);
					}
				});

		if (conf.isDumpAnalysis())
			for (CFG cfg : IterationLogger.iterate(log, allCFGs, "Dumping analysis results", "cfgs")) {
				for (Object result : interproceduralAnalysis.getAnalysisResultsOf(cfg))
					dumpCFG("analysis___", (CFGWithAnalysisResults<A, H, V>) result,
							st -> ((CFGWithAnalysisResults<A, H, V>) result).getAnalysisStateAt(st).toString());
			}
	}

	private static class TypesPropagator<H extends HeapDomain<H>>
			implements GraphVisitor<CFG, Statement, Edge, CFGWithAnalysisResults<
					SimpleAbstractState<H, InferenceSystem<InferredTypes>>, H, InferenceSystem<InferredTypes>>> {

		@Override
		public boolean visit(CFGWithAnalysisResults<SimpleAbstractState<H, InferenceSystem<InferredTypes>>, H,
				InferenceSystem<InferredTypes>> tool, CFG graph) {
			return true;
		}

		@Override
		public boolean visit(CFGWithAnalysisResults<SimpleAbstractState<H, InferenceSystem<InferredTypes>>, H,
				InferenceSystem<InferredTypes>> tool, CFG graph, Edge edge) {
			return true;
		}

		@Override
		public boolean visit(CFGWithAnalysisResults<SimpleAbstractState<H, InferenceSystem<InferredTypes>>, H,
				InferenceSystem<InferredTypes>> tool, CFG graph, Statement node) {
			if (node instanceof Expression) {
				((Expression) node).setRuntimeTypes(tool.getAnalysisStateAt(node).getState().getValueState()
						.getInferredValue().getRuntimeTypes());
			}
			return true;
		}
	}

	private void dumpCFG(String filePrefix, CFG cfg, Function<Statement, String> labelGenerator) {
		try (Writer file = fileManager.mkDotFile(filePrefix + cfg.getDescriptor().getFullSignatureWithParNames())) {
			cfg.dump(file, st -> labelGenerator.apply(st));
		} catch (IOException e) {
			log.error("Exception while dumping the analysis results on " + cfg.getDescriptor().getFullSignature(),
					e);
		}
	}

	/**
	 * Yields an unmodifiable view of the warnings that have been generated
	 * during the analysis. Invoking this method before invoking
	 * {@link #run(Program)} will return an empty collection.
	 * 
	 * @return a view of the generated warnings
	 */
	public Collection<Warning> getWarnings() {
		return Collections.unmodifiableCollection(warnings);
	}
}<|MERGE_RESOLUTION|>--- conflicted
+++ resolved
@@ -2,6 +2,16 @@
 
 import static it.unive.lisa.LiSAFactory.getDefaultFor;
 import static it.unive.lisa.LiSAFactory.getInstance;
+
+import java.io.IOException;
+import java.io.Writer;
+import java.util.ArrayList;
+import java.util.Collection;
+import java.util.Collections;
+import java.util.function.Function;
+
+import org.apache.logging.log4j.LogManager;
+import org.apache.logging.log4j.Logger;
 
 import it.unive.lisa.analysis.AbstractState;
 import it.unive.lisa.analysis.AnalysisState;
@@ -10,7 +20,6 @@
 import it.unive.lisa.analysis.heap.HeapDomain;
 import it.unive.lisa.analysis.impl.types.InferredTypes;
 import it.unive.lisa.analysis.inference.InferenceSystem;
-import it.unive.lisa.analysis.value.ValueDomain;
 import it.unive.lisa.caches.Caches;
 import it.unive.lisa.checks.CheckTool;
 import it.unive.lisa.checks.syntactic.SyntacticChecksExecutor;
@@ -33,14 +42,6 @@
 import it.unive.lisa.util.datastructures.graph.FixpointException;
 import it.unive.lisa.util.datastructures.graph.GraphVisitor;
 import it.unive.lisa.util.file.FileManager;
-import java.io.IOException;
-import java.io.Writer;
-import java.util.ArrayList;
-import java.util.Collection;
-import java.util.Collections;
-import java.util.function.Function;
-import org.apache.logging.log4j.LogManager;
-import org.apache.logging.log4j.Logger;
 
 /**
  * This is the central class of the LiSA library. While LiSA's functionalities
@@ -55,51 +56,13 @@
 	private static final Logger log = LogManager.getLogger(LiSA.class);
 
 	/**
-<<<<<<< HEAD
-	 * The program to analyze
-	 */
-	private Program program;
-
-	/**
-	 * The call graph to build up an interprocedural analysis
-	 */
-	private CallGraph callGraph;
-
-	/**
-	 * The collection of syntactic checks to execute
-	 */
-	private final Collection<SyntacticCheck> syntacticChecks;
-
-	/**
-=======
->>>>>>> f7b86623
 	 * The collection of warnings that will be filled with the results of all
 	 * the executed checks
 	 */
 	private final Collection<Warning> warnings;
 
 	/**
-<<<<<<< HEAD
-	 * The interprocedural analysis to use during the analysis
-	 */
-	private InterproceduralAnalysis<?, ?, ?> interproceduralAnalysis;
-
-	/**
-	 * The abstract state to run during the analysis
-	 */
-	private AbstractState<?, ?, ?> state;
-
-	/**
-	 * Whether or not type inference should be executed before the analysis
-	 */
-	private boolean inferTypes;
-
-	/**
-	 * Whether or not the input cfgs should be dumped to dot format. This is
-	 * useful for checking if the inputs that reach LiSA are well formed.
-=======
 	 * The {@link FileManager} instance that will be used during analyses
->>>>>>> f7b86623
 	 */
 	private final FileManager fileManager;
 
@@ -127,163 +90,6 @@
 	 * Runs LiSA, executing all the checks that have been added.
 	 * 
 	 * @param program the program to analyze
-<<<<<<< HEAD
-	 */
-	public void setProgram(Program program) {
-		this.program = program;
-	}
-
-	/**
-	 * Adds the given syntactic check to the ones that will be executed. These
-	 * checks will be immediately executed after LiSA is started.
-	 * 
-	 * @param check the check to execute
-	 */
-	public void addSyntacticCheck(SyntacticCheck check) {
-		syntacticChecks.add(check);
-	}
-
-	/**
-	 * Sets the {@link InterproceduralAnalysis} to use for the analysis. Any
-	 * existing value is overwritten.
-	 * 
-	 * @param <T>                     the concrete type of the call graph
-	 * @param interproceduralAnalysis the interprocedural analysis to use
-	 */
-	public <T extends InterproceduralAnalysis> void setInterproceduralAnalysis(T interproceduralAnalysis) {
-		this.interproceduralAnalysis = interproceduralAnalysis;
-	}
-
-	/**
-	 * Sets the {@link CallGraph} to use for the analysis. Any existing value is
-	 * overwritten.
-	 *
-	 * @param <T>       the concrete type of the call graph
-	 * @param callGraph the callgraph to use
-	 */
-	public <T extends CallGraph> void setCallGraph(T callGraph) {
-		this.callGraph = callGraph;
-	}
-
-	/**
-	 * Sets the {@link AbstractState} to use for the analysis. Any existing
-	 * value is overwritten.
-	 * 
-	 * @param state the abstract state to use
-	 */
-	public void setAbstractState(AbstractState<?, ?, ?> state) {
-		this.state = state;
-	}
-
-	/**
-	 * Sets whether or not runtime types should be inferred before executing the
-	 * semantic analysis. If type inference is not executed, the runtime types
-	 * of expressions will correspond to their static type.
-	 * 
-	 * @param inferTypes if {@code true}, type inference will be ran before the
-	 *                       semantic analysis
-	 */
-	public void setInferTypes(boolean inferTypes) {
-		this.inferTypes = inferTypes;
-	}
-
-	/**
-	 * Sets whether or not dot files, named {@code <cfg name>.dot}, should be
-	 * created and dumped in the working directory at the start of the
-	 * execution. These files will contain a dot graph representing the each
-	 * input {@link CFG}s' structure.<br>
-	 * <br>
-	 * To customize where the graphs should be generated, use
-	 * {@link #setWorkdir(String)}.
-	 * 
-	 * @param dumpCFGs if {@code true}, a dot graph will be generated before
-	 *                     starting the analysis for each input cfg
-	 */
-	public void setDumpCFGs(boolean dumpCFGs) {
-		this.dumpCFGs = dumpCFGs;
-	}
-
-	/**
-	 * Sets whether or not dot files, named {@code typing__<cfg name>.dot},
-	 * should be created and dumped in the working directory at the end of the
-	 * type inference. These files will contain a dot graph representing the
-	 * each input {@link CFG}s' structure, and whose nodes will contain a
-	 * textual representation of the results of the type inference on each
-	 * {@link Statement}.<br>
-	 * <br>
-	 * To decide whether or not the type inference should be executed, use
-	 * {@link #setInferTypes(boolean)}.<br>
-	 * <br>
-	 * To customize where the graphs should be generated, use
-	 * {@link #setWorkdir(String)}.
-	 * 
-	 * @param dumpTypeInference if {@code true}, a dot graph will be generated
-	 *                              after the type inference for each input cfg
-	 */
-	public void setDumpTypeInference(boolean dumpTypeInference) {
-		this.dumpTypeInference = dumpTypeInference;
-	}
-
-	/**
-	 * Sets whether or not dot files, named {@code analysis__<cfg name>.dot},
-	 * should be created and dumped in the working directory at the end of the
-	 * analysis. These files will contain a dot graph representing the each
-	 * input {@link CFG}s' structure, and whose nodes will contain a textual
-	 * representation of the results of the semantic analysis on each
-	 * {@link Statement}.<br>
-	 * <br>
-	 * To customize where the graphs should be generated, use
-	 * {@link #setWorkdir(String)}.
-	 * 
-	 * @param dumpAnalysis if {@code true}, a dot graph will be generated after
-	 *                         the semantic analysis for each input cfg
-	 */
-	public void setDumpAnalysis(boolean dumpAnalysis) {
-		this.dumpAnalysis = dumpAnalysis;
-	}
-
-	/**
-	 * Sets whether or not a json report file, named {@code report.json}, should
-	 * be created and dumped in the working directory at the end of the
-	 * analysis. This file will contain all the {@link Warning}s that have been
-	 * generated, as well as a list of produced files.<br>
-	 * <br>
-	 * To customize where the report should be generated, use
-	 * {@link #setWorkdir(String)}.
-	 * 
-	 * @param jsonOutput if {@code true}, a json report will be generated after
-	 *                       the analysis
-	 */
-	public void setJsonOutput(boolean jsonOutput) {
-		this.jsonOutput = jsonOutput;
-	}
-
-	/**
-	 * Sets the working directory for this instance of LiSA, that is, the
-	 * directory files will be created, if any. If files need to be created and
-	 * this method has not been invoked, LiSA will create them in the directory
-	 * where it was executed from.
-	 * 
-	 * @param workdir the path (relative or absolute) to the working directory
-	 */
-	public void setWorkdir(String workdir) {
-		this.workdir = Paths.get(workdir).toAbsolutePath().normalize().toString();
-	}
-
-	/**
-	 * Adds the given syntactic checks to the ones that will be executed. These
-	 * checks will be immediately executed after LiSA is started.
-	 * 
-	 * @param checks the checks to execute
-	 */
-	public void addSyntacticChecks(Collection<SyntacticCheck> checks) {
-		syntacticChecks.addAll(checks);
-	}
-
-	/**
-	 * Runs LiSA, executing all the checks that have been added.
-=======
->>>>>>> f7b86623
 	 * 
 	 * @throws AnalysisException if anything goes wrong during the analysis
 	 */
@@ -319,10 +125,8 @@
 		log.info("  " + warnings.size() + " warnings generated");
 	}
 
-	@SuppressWarnings("unchecked")
-	private <H extends HeapDomain<H>,
-			V extends ValueDomain<V>,
-			A extends AbstractState<A, H, V>> void runAux(Program program)
+	@SuppressWarnings({ "unchecked", "rawtypes" })
+	private void runAux(Program program)
 					throws AnalysisExecutionException {
 		// fill up the types cache by side effect on an external set
 		Caches.types().clear();
@@ -360,28 +164,28 @@
 			throw new AnalysisExecutionException("Unable to create default call graph", e);
 		}
 
-		if (interproceduralAnalysis == null) {
+		InterproceduralAnalysis interproc;
+		try {
+			interproc = conf.getInterproceduralAnalysis() == null ? getDefaultFor(InterproceduralAnalysis.class)
+					: conf.getInterproceduralAnalysis();
+			if (conf.getInterproceduralAnalysis() == null)
+				log.warn("No interprocedural analysis set for this analysis, defaulting to " + interproc.getClass().getSimpleName());
+		} catch (AnalysisSetupException e) {
+			throw new AnalysisExecutionException("Unable to create default interprocedural analysis", e);
+		}
+
+		try {
+			interproc.build(program, callGraph);
+		} catch (InterproceduralAnalysisException e) {
+			log.fatal("Exception while building the interprocedural analysis for the input program", e);
+			throw new AnalysisExecutionException("Exception while building the interprocedural analysis for the input program", e);
+		}
+
+		if (conf.isInferTypes()) {
+			SimpleAbstractState typesState;
 			try {
-				interproceduralAnalysis = getDefaultFor(InterproceduralAnalysis.class);
-			} catch (AnalysisSetupException e) {
-				throw new AnalysisExecutionException("Unable to create default call graph", e);
-			}
-			log.warn("No call graph set for this analysis, defaulting to "
-					+ interproceduralAnalysis.getClass().getSimpleName());
-		}
-
-		try {
-			interproceduralAnalysis.build(program, callGraph);
-		} catch (InterproceduralAnalysisException e) {
-			log.fatal("Exception while building the call graph for the input program", e);
-			throw new AnalysisExecutionException("Exception while building the call graph for the input program", e);
-		}
-
-		if (conf.isInferTypes()) {
-			SimpleAbstractState<H, InferenceSystem<InferredTypes>> typesState;
-			try {
-				AbstractState<?, ?, ?> state = conf.getState();
-				HeapDomain<?> heap;
+				AbstractState state = conf.getState();
+				HeapDomain heap;
 				if (state != null)
 					heap = state.getHeapState();
 				else
@@ -396,7 +200,7 @@
 			TimerLogger.execAction(log, "Computing type information",
 					() -> {
 						try {
-							interproceduralAnalysis.fixpoint(new AnalysisState(typesState, new Skip()));
+							interproc.fixpoint(new AnalysisState(typesState, new Skip()));
 						} catch (FixpointException e) {
 							log.fatal("Exception during fixpoint computation", e);
 							throw new AnalysisExecutionException("Exception during fixpoint computation", e);
@@ -406,26 +210,16 @@
 			String message = conf.isDumpTypeInference() ? "Dumping type analysis and propagating it to cfgs"
 					: "Propagating type information to cfgs";
 			for (CFG cfg : IterationLogger.iterate(log, allCFGs, message, "cfgs")) {
-<<<<<<< HEAD
-				for (Object result_raw : interproceduralAnalysis.getAnalysisResultsOf(cfg)) {
-					CFGWithAnalysisResults<SimpleAbstractState<H, InferenceSystem<InferredTypes>>, H,
-							InferenceSystem<InferredTypes>> result = (CFGWithAnalysisResults<
-									SimpleAbstractState<H, InferenceSystem<InferredTypes>>, H,
-									InferenceSystem<InferredTypes>>) result_raw;
-					if (dumpTypeInference)
-						dumpCFG("typing___", result, st -> result.getAnalysisStateAt(st).toString());
-					cfg.accept(new TypesPropagator<>(), result);
+				for (Object result_raw : interproc.getAnalysisResultsOf(cfg)) {
+					CFGWithAnalysisResults result = (CFGWithAnalysisResults) result_raw;
+					if (conf.isDumpTypeInference())
+						dumpCFG("typing___", result, st -> result.getAnalysisStateAfter(st).toString());
+					// TODO for typing, we should take the lub of all results
+					cfg.accept(new TypesPropagator(), result);
 				}
-=======
-				CFGWithAnalysisResults<SimpleAbstractState<H, InferenceSystem<InferredTypes>>, H,
-						InferenceSystem<InferredTypes>> result = callGraph.getAnalysisResultsOf(cfg);
-				if (conf.isDumpTypeInference())
-					dumpCFG("typing___", result, st -> result.getAnalysisStateAt(st).toString());
-				cfg.accept(new TypesPropagator<>(), result);
->>>>>>> f7b86623
-			}
-
-			interproceduralAnalysis.clear();
+			}
+
+			interproc.clear();
 		} else
 			log.warn("Type inference disabled: dynamic type information will not be available for following analysis");
 
@@ -434,11 +228,11 @@
 			return;
 		}
 
-		A state = (A) conf.getState().top();
+		AbstractState state = conf.getState().top();
 		TimerLogger.execAction(log, "Computing fixpoint over the whole program",
 				() -> {
 					try {
-						interproceduralAnalysis.fixpoint(new AnalysisState(state, new Skip()));
+						interproc.fixpoint(new AnalysisState(state, new Skip()));
 					} catch (FixpointException e) {
 						log.fatal("Exception during fixpoint computation", e);
 						throw new AnalysisExecutionException("Exception during fixpoint computation", e);
@@ -447,9 +241,9 @@
 
 		if (conf.isDumpAnalysis())
 			for (CFG cfg : IterationLogger.iterate(log, allCFGs, "Dumping analysis results", "cfgs")) {
-				for (Object result : interproceduralAnalysis.getAnalysisResultsOf(cfg))
-					dumpCFG("analysis___", (CFGWithAnalysisResults<A, H, V>) result,
-							st -> ((CFGWithAnalysisResults<A, H, V>) result).getAnalysisStateAt(st).toString());
+				for (Object result : interproc.getAnalysisResultsOf(cfg))
+					dumpCFG("analysis___", (CFGWithAnalysisResults) result,
+							st -> ((CFGWithAnalysisResults) result).getAnalysisStateAfter(st).toString());
 			}
 	}
 
@@ -473,7 +267,7 @@
 		public boolean visit(CFGWithAnalysisResults<SimpleAbstractState<H, InferenceSystem<InferredTypes>>, H,
 				InferenceSystem<InferredTypes>> tool, CFG graph, Statement node) {
 			if (node instanceof Expression) {
-				((Expression) node).setRuntimeTypes(tool.getAnalysisStateAt(node).getState().getValueState()
+				((Expression) node).setRuntimeTypes(tool.getAnalysisStateAfter(node).getState().getValueState()
 						.getInferredValue().getRuntimeTypes());
 			}
 			return true;
