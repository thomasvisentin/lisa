package it.unive.lisa.cfg.type;

/**
 * The Null type, that is the type of {#link NullLiteral}. It implements the
 * singleton design pattern, that is the instances of this type are unique. The
 * unique instance of this type can be retrieved by {@link NullType#INSTANCE}.
 * 
<<<<<<< HEAD
 * It implements the singleton design pattern, that is the instances of this
 * type are unique. The unique instance of this type can be retrieved by
 * {@link NullType#INSTANCE}.
 * 
 * @author <a href="mailto:vincenzo.arceri@unive.it">Vincenzo Arceri</a>
 */
public class NullType implements PointerType {
=======
 * @author <a href="mailto:vincenzo.arceri@unive.it">Vincenzo Arceri</a>
 */
public class NullType implements Type {
>>>>>>> 35b19440

	/**
	 * Unique instance of {@link NullType}.
	 */
	public static final NullType INSTANCE = new NullType();

	private NullType() {
	}

	@Override
	public String toString() {
		return "null";
	}

	@Override
	public boolean equals(Object other) {
		return other instanceof NullType;
	}

	@Override
	public int hashCode() {
		return System.identityHashCode(this);
	}

	@Override
	public boolean canBeAssignedTo(Type other) {
		return other.isPointerType();
	}

	@Override
	public Type commonSupertype(Type other) {
		return other != null && other.isPointerType() ? other : Untyped.INSTANCE;
	}
}<|MERGE_RESOLUTION|>--- conflicted
+++ resolved
@@ -5,7 +5,6 @@
  * singleton design pattern, that is the instances of this type are unique. The
  * unique instance of this type can be retrieved by {@link NullType#INSTANCE}.
  * 
-<<<<<<< HEAD
  * It implements the singleton design pattern, that is the instances of this
  * type are unique. The unique instance of this type can be retrieved by
  * {@link NullType#INSTANCE}.
@@ -13,11 +12,6 @@
  * @author <a href="mailto:vincenzo.arceri@unive.it">Vincenzo Arceri</a>
  */
 public class NullType implements PointerType {
-=======
- * @author <a href="mailto:vincenzo.arceri@unive.it">Vincenzo Arceri</a>
- */
-public class NullType implements Type {
->>>>>>> 35b19440
 
 	/**
 	 * Unique instance of {@link NullType}.
