--- conflicted
+++ resolved
@@ -1,12 +1,5 @@
 package it.unive.lisa.cfg;
 
-import it.unive.lisa.cfg.edge.Edge;
-import it.unive.lisa.cfg.edge.FalseEdge;
-import it.unive.lisa.cfg.edge.SequentialEdge;
-import it.unive.lisa.cfg.edge.TrueEdge;
-import it.unive.lisa.cfg.statement.NoOp;
-import it.unive.lisa.cfg.statement.Statement;
-import it.unive.lisa.util.collections.ExternalSet;
 import java.io.IOException;
 import java.io.Writer;
 import java.util.ArrayList;
@@ -18,16 +11,12 @@
 import java.util.Map.Entry;
 import java.util.concurrent.atomic.AtomicInteger;
 import java.util.function.Function;
-<<<<<<< HEAD
 import java.util.stream.Collectors;
 
-=======
->>>>>>> 35b19440
 import org.apache.commons.lang3.tuple.Pair;
 import org.apache.logging.log4j.LogManager;
 import org.apache.logging.log4j.Logger;
 
-<<<<<<< HEAD
 import it.unive.lisa.analysis.AnalysisState;
 import it.unive.lisa.analysis.CFGWithAnalysisResults;
 import it.unive.lisa.analysis.ExpressionStore;
@@ -47,8 +36,6 @@
 import it.unive.lisa.util.workset.FIFOWorkingSet;
 import it.unive.lisa.util.workset.WorkingSet;
 
-=======
->>>>>>> 35b19440
 /**
  * A control flow graph, that has {@link Statement}s as nodes and {@link Edge}s
  * as edges.
@@ -60,16 +47,13 @@
 	private static final Logger log = LogManager.getLogger(CFG.class);
 
 	/**
-<<<<<<< HEAD
 	 * The default number of fixpoint iteration on a given statement after which
-	 * calls ti {@link Lattice#lub(Lattice)} gets replaced with
+	 * calls to {@link Lattice#lub(Lattice)} gets replaced with
 	 * {@link Lattice#widening(Lattice)}.
 	 */
 	public static final int DEFAULT_WIDENING_THRESHOLD = 5;
 
 	/**
-=======
->>>>>>> 35b19440
 	 * The adjacency matrix of this graph, mapping statements to the collection
 	 * of edges attached to it.
 	 */
