package it.unive.lisa.cfg.statement;

import it.unive.lisa.analysis.AnalysisState;
import it.unive.lisa.analysis.ExpressionStore;
import it.unive.lisa.analysis.HeapDomain;
import it.unive.lisa.analysis.SemanticException;
import it.unive.lisa.analysis.ValueDomain;
import it.unive.lisa.analysis.impl.types.TypeEnvironment;
import it.unive.lisa.callgraph.CallGraph;
import it.unive.lisa.cfg.CFG;
import it.unive.lisa.cfg.type.NullType;
import it.unive.lisa.symbolic.value.NullConstant;

/**
 * A literal representing the {@code null} constant.
 * 
 * @author <a href="mailto:luca.negrini@unive.it">Luca Negrini</a>
 */
public class NullLiteral extends Literal {

	private static final Object NULL_CONST = new Object();

	/**
<<<<<<< HEAD
	 * Builds the null literal. The location where this literal happens is unknown
	 * (i.e. no source file/line/column is available). The type of a null literal is
	 * {@link NullType}.
=======
	 * Builds the null literal. The location where this literal happens is
	 * unknown (i.e. no source file/line/column is available). The type of a
	 * null literal is {@link NullType}.
>>>>>>> 35b19440
	 * 
	 * @param cfg the cfg that this expression belongs to
	 */
	public NullLiteral(CFG cfg) {
		super(cfg, NULL_CONST, NullType.INSTANCE);
	}

	/**
	 * Builds the null literal, happening at the given location in the program. The
	 * type of a null literal is {@link NullType}.
	 * 
	 * @param cfg        the cfg that this expression belongs to
	 * @param sourceFile the source file where this expression happens. If
	 *                       unknown, use {@code null}
	 * @param line       the line number where this expression happens in the
	 *                       source file. If unknown, use {@code -1}
	 * @param col        the column where this expression happens in the source
	 *                       file. If unknown, use {@code -1}
	 */
	public NullLiteral(CFG cfg, String sourceFile, int line, int col) {
		super(cfg, sourceFile, line, col, NULL_CONST, NullType.INSTANCE);
	}

	@Override
	public String toString() {
		return "null";
	}

	@Override
	public <H extends HeapDomain<H>> AnalysisState<H, TypeEnvironment> typeInference(
			AnalysisState<H, TypeEnvironment> entryState, CallGraph callGraph,
			ExpressionStore<AnalysisState<H, TypeEnvironment>> expressions) throws SemanticException {
		AnalysisState<H, TypeEnvironment> typing = entryState.smallStepSemantics(NullConstant.INSTANCE);
		setRuntimeTypes(typing.getState().getValueState().getLastComputedTypes().getRuntimeTypes());
		return typing;
	}

	@Override
	public <H extends HeapDomain<H>, V extends ValueDomain<V>> AnalysisState<H, V> semantics(
			AnalysisState<H, V> entryState, CallGraph callGraph, ExpressionStore<AnalysisState<H, V>> expressions)
			throws SemanticException {
		return entryState.smallStepSemantics(NullConstant.INSTANCE);
	}
}<|MERGE_RESOLUTION|>--- conflicted
+++ resolved
@@ -21,15 +21,9 @@
 	private static final Object NULL_CONST = new Object();
 
 	/**
-<<<<<<< HEAD
 	 * Builds the null literal. The location where this literal happens is unknown
 	 * (i.e. no source file/line/column is available). The type of a null literal is
 	 * {@link NullType}.
-=======
-	 * Builds the null literal. The location where this literal happens is
-	 * unknown (i.e. no source file/line/column is available). The type of a
-	 * null literal is {@link NullType}.
->>>>>>> 35b19440
 	 * 
 	 * @param cfg the cfg that this expression belongs to
 	 */
