package it.unive.lisa.checks.syntactic;

import it.unive.lisa.cfg.CFG;
import it.unive.lisa.cfg.statement.Assignment;
import it.unive.lisa.cfg.statement.Call;
import it.unive.lisa.cfg.statement.Expression;
import it.unive.lisa.cfg.statement.Return;
import it.unive.lisa.cfg.statement.Statement;
import it.unive.lisa.cfg.statement.Throw;
import it.unive.lisa.checks.CheckTool;
import it.unive.lisa.logging.IterationLogger;
import java.util.Collection;
import org.apache.logging.log4j.LogManager;
import org.apache.logging.log4j.Logger;

/**
 * Utility class that handles the execution of {@link SyntacticCheck}s.
 * 
 * @author <a href="mailto:luca.negrini@unive.it">Luca Negrini</a>
 */
public class SyntacticChecksExecutor {

	private static final Logger log = LogManager.getLogger(SyntacticChecksExecutor.class);

	/**
	 * Executes all the given checks on the given inputs cfgs.
	 * 
	 * @param tool   the auxiliary tool to be used during the checks execution
	 * @param inputs the cfgs to analyze
	 * @param checks the checks to execute
	 */
	public static void executeAll(CheckTool tool, Collection<CFG> inputs, Collection<SyntacticCheck> checks) {
		checks.forEach(c -> c.beforeExecution(tool));
		for (CFG cfg : IterationLogger.iterate(log, inputs, "Analyzing CFGs...", "CFGs"))
			processCFG(tool, cfg, checks);
		checks.forEach(c -> c.afterExecution(tool));
	}

	private static void processCFG(CheckTool tool, CFG cfg, Collection<SyntacticCheck> checks) {
		checks.forEach(c -> c.visitCFGDescriptor(tool, cfg.getDescriptor()));

<<<<<<< HEAD
		// TODO it would be much better with a visitor pattern
		// so that new instances of statement/expression are forced to define how they get visited
		// instead of adding new instances here
		
		for (Statement st : cfg.getNodes()) 
=======
		for (Statement st : cfg.getNodes())
>>>>>>> 35b19440
			if (st instanceof Expression)
				processExpression(tool, checks, (Expression) st);
			else
				processStatement(tool, checks, st);
	}

	private static void processStatement(CheckTool tool, Collection<SyntacticCheck> checks, Statement st) {
		checks.forEach(c -> c.visitStatement(tool, st));

		if (st instanceof Return)
			processExpression(tool, checks, ((Return) st).getExpression());
		else if (st instanceof Throw)
			processExpression(tool, checks, ((Throw) st).getExpression());
	}

	private static void processExpression(CheckTool tool, Collection<SyntacticCheck> checks, Expression expression) {
		checks.forEach(c -> c.visitExpression(tool, expression));

		if (expression instanceof Assignment) {
			processExpression(tool, checks, ((Assignment) expression).getLeft());
			processExpression(tool, checks, ((Assignment) expression).getRight());
		} else if (expression instanceof Call)
			for (Expression param : ((Call) expression).getParameters())
				processExpression(tool, checks, param);
	}
}<|MERGE_RESOLUTION|>--- conflicted
+++ resolved
@@ -39,15 +39,11 @@
 	private static void processCFG(CheckTool tool, CFG cfg, Collection<SyntacticCheck> checks) {
 		checks.forEach(c -> c.visitCFGDescriptor(tool, cfg.getDescriptor()));
 
-<<<<<<< HEAD
 		// TODO it would be much better with a visitor pattern
 		// so that new instances of statement/expression are forced to define how they get visited
 		// instead of adding new instances here
 		
 		for (Statement st : cfg.getNodes()) 
-=======
-		for (Statement st : cfg.getNodes())
->>>>>>> 35b19440
 			if (st instanceof Expression)
 				processExpression(tool, checks, (Expression) st);
 			else
