--- conflicted
+++ resolved
@@ -96,16 +96,7 @@
 	}
 
 	@Override
-<<<<<<< HEAD
-	public String representation() {
-=======
-	public InferredTypes executionState() {
-		return bottom();
-	}
-
-	@Override
 	public DomainRepresentation representation() {
->>>>>>> c10cc5d6
 		if (isTop())
 			return Lattice.TOP_REPR;
 
