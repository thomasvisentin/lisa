package it.unive.lisa.analysis.lattices;

<<<<<<< HEAD
=======
import it.unive.lisa.analysis.BaseLattice;
import it.unive.lisa.analysis.Lattice;
import it.unive.lisa.analysis.SemanticException;
import it.unive.lisa.util.collections.CollectionUtilities;
>>>>>>> da63894a
import java.util.HashSet;
import java.util.Iterator;
import java.util.Set;
import java.util.TreeSet;

import it.unive.lisa.analysis.BaseLattice;
import it.unive.lisa.analysis.Lattice;
import it.unive.lisa.analysis.SemanticException;
import it.unive.lisa.util.collections.Utils;

/**
 * A generic inverse set lattice containing a set of elements. Lattice
 * operations are the opposite of the {@link SetLattice} ones, namely:
 * <ul>
 * <li>the lub is the set intersection</li>
 * <li>the &le; is the inverse set inclusion</li>
 * </ul>
 * Widening on instances of this lattice depends on the cardinality of the
 * domain of the underlying elements. The provided implementation behave as the
 * domain is <b>finite</b>, thus invoking the lub. Inverse set lattices defined
 * on infinite domains must implement a coherent widening logic.
 * 
 * @author <a href="mailto:luca.negrini@unive.it">Luca Negrini</a>
 * 
 * @param <S> the concrete instance of {@link InverseSetLattice}
 * @param <E> the type of elements of the domain of this lattice
 */
public abstract class InverseSetLattice<S extends InverseSetLattice<S, E>, E> extends BaseLattice<S>
		implements Iterable<E> {

	/**
	 * The set of elements contained in the lattice.
	 */
	protected Set<E> elements;

	/**
	 * Builds the lattice.
	 * 
	 * @param elements the elements that are contained in the lattice
	 */
	protected InverseSetLattice(Set<E> elements) {
		this.elements = elements;
	}

	/**
	 * Utility for creating a concrete instance of {@link InverseSetLattice}
	 * given a set. This decouples the instance of set used during computation
	 * of the elements to put in the lattice from the actual type of set
	 * underlying the lattice.
	 * 
	 * @param set the set containing the elements that must be included in the
	 *                lattice instance
	 * 
	 * @return a new concrete instance of {@link InverseSetLattice} containing
	 *             the elements of the given set
	 */
	protected abstract S mk(Set<E> set);

	@Override
	protected final S lubAux(S other) throws SemanticException {
		Set<E> lub = new HashSet<>(elements);
		lub.retainAll(other.elements);
		return mk(lub);
	}

	/**
	 * Performs the greatest lower bound between this inverse set lattice
	 * element and the given one.
	 * 
	 * @param other the other inverse set lattice element
	 * 
	 * @return the greatest lower bound between this and other
	 * 
	 * @throws SemanticException if an error occurs during the computation
	 */
	@SuppressWarnings("unchecked")
	public final S glb(S other) throws SemanticException {
		if (other == null || this.isBottom() || other.isTop() || this == other || this.equals(other)
				|| this.lessOrEqual(other))
			return (S) this;

		if (other.isBottom() || this.isTop() || other.lessOrEqual((S) this))
			return (S) other;

		Set<E> glb = new HashSet<>(elements);
		glb.addAll(other.elements);
		return mk(glb);
	}

	@Override
	protected S wideningAux(S other) throws SemanticException {
		return lubAux(other);
	}

	@Override
	public Iterator<E> iterator() {
		return elements.iterator();
	}

	@Override
	protected final boolean lessOrEqualAux(S other) throws SemanticException {
		return elements.containsAll(other.elements);
	}

	@Override
	public int hashCode() {
		final int prime = 31;
		int result = 1;
		result = prime * result + ((elements == null) ? 0 : elements.hashCode());
		return result;
	}

	/**
	 * Checks whether an element is contained in this set.
	 * 
	 * @param elem the element
	 * 
	 * @return {@code true} if the element is contained in this set,
	 *             {@code false} otherwise.
	 */
	public boolean contains(E elem) {
		return elements.contains(elem);
	}

	/**
	 * Yields the set of elements contained in this lattice element.
	 * 
	 * @return the set of elements contained in this lattice element.
	 */
	public Set<E> elements() {
		return elements;
	}

	@Override
	public boolean equals(Object obj) {
		if (this == obj)
			return true;
		if (obj == null)
			return false;
		if (getClass() != obj.getClass())
			return false;
		InverseSetLattice<?, ?> other = (InverseSetLattice<?, ?>) obj;
		if (elements == null) {
			if (other.elements != null)
				return false;
		} else if (!elements.equals(other.elements))
			return false;
		return true;
	}

	@Override
	public final String toString() {
		if (isTop())
			return Lattice.TOP_STRING;

		if (isBottom())
			return Lattice.BOTTOM_STRING;

		Set<E> tmp = new TreeSet<>(
				(l, r) -> CollectionUtilities.nullSafeCompare(true, l, r,
						(ll, rr) -> ll.toString().compareTo(rr.toString())));
		tmp.addAll(elements);
		return tmp.toString();
	}
}<|MERGE_RESOLUTION|>--- conflicted
+++ resolved
@@ -1,12 +1,5 @@
 package it.unive.lisa.analysis.lattices;
 
-<<<<<<< HEAD
-=======
-import it.unive.lisa.analysis.BaseLattice;
-import it.unive.lisa.analysis.Lattice;
-import it.unive.lisa.analysis.SemanticException;
-import it.unive.lisa.util.collections.CollectionUtilities;
->>>>>>> da63894a
 import java.util.HashSet;
 import java.util.Iterator;
 import java.util.Set;
@@ -15,7 +8,7 @@
 import it.unive.lisa.analysis.BaseLattice;
 import it.unive.lisa.analysis.Lattice;
 import it.unive.lisa.analysis.SemanticException;
-import it.unive.lisa.util.collections.Utils;
+import it.unive.lisa.util.collections.CollectionUtilities;
 
 /**
  * A generic inverse set lattice containing a set of elements. Lattice
@@ -171,4 +164,24 @@
 		tmp.addAll(elements);
 		return tmp.toString();
 	}
+
+	/**
+	 * Returns the number of elements in this lattice (its cardinality). If this
+	 * lattice contains more than {@code Integer.MAX_VALUE} elements, returns
+	 * {@code Integer.MAX_VALUE}.
+	 *
+	 * @return the number of elements in this lattice (its cardinality)
+	 */
+	public int size() {
+		return elements.size();
+	}
+
+	/**
+	 * Returns {@code true} if this set contains no elements.
+	 *
+	 * @return {@code true} if this set contains no elements
+	 */
+	public boolean isEmpty() {
+		return elements.isEmpty();
+	}
 }