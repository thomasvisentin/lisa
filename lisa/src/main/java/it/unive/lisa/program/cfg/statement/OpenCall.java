package it.unive.lisa.program.cfg.statement;

import java.util.Collection;
import java.util.Objects;

import org.apache.commons.lang3.StringUtils;

import it.unive.lisa.analysis.AbstractState;
import it.unive.lisa.analysis.AnalysisState;
import it.unive.lisa.analysis.SemanticException;
import it.unive.lisa.analysis.heap.HeapDomain;
import it.unive.lisa.analysis.lattices.ExpressionSet;
import it.unive.lisa.analysis.value.ValueDomain;
import it.unive.lisa.interprocedural.InterproceduralAnalysis;
import it.unive.lisa.program.cfg.CFG;
import it.unive.lisa.program.cfg.CodeLocation;
import it.unive.lisa.symbolic.SymbolicExpression;
import it.unive.lisa.symbolic.value.Identifier;
import it.unive.lisa.symbolic.value.Skip;
import it.unive.lisa.symbolic.value.Variable;
import it.unive.lisa.type.Type;
import it.unive.lisa.type.Untyped;
<<<<<<< HEAD
=======
import java.util.Objects;
import org.apache.commons.lang3.StringUtils;
>>>>>>> da63894a

/**
 * A call to a CFG that is not under analysis.
 * 
 * @author <a href="mailto:luca.negrini@unive.it">Luca Negrini</a>
 */
public class OpenCall extends Call implements MetaVariableCreator {

	/**
	 * The name of the target of this call
	 */
	private final String targetName;

	/**
	 * Builds the untyped open call. The location where this call happens is
	 * unknown (i.e. no source file/line/column is available). The static type
	 * of this call is {@link Untyped}.
	 * 
	 * @param cfg        the cfg that this expression belongs to
	 * @param targetName the name of the target of this open call
	 * @param parameters the parameters of this call
	 */
	public OpenCall(CFG cfg, String targetName, Expression... parameters) {
		this(cfg, targetName, Untyped.INSTANCE, parameters);
	}

	/**
	 * Builds the open call. The location where this call happens is unknown
	 * (i.e. no source file/line/column is available).
	 * 
	 * @param cfg        the cfg that this expression belongs to
	 * @param targetName the name of the target of this open call
	 * @param parameters the parameters of this call
	 * @param staticType the static type of this call
	 */
	public OpenCall(CFG cfg, String targetName, Type staticType, Expression... parameters) {
		this(cfg, null, targetName, staticType, parameters);
	}

	/**
	 * Builds the open call, happening at the given location in the program.
	 * 
	 * @param cfg        the cfg that this expression belongs to
	 * @param location   the location where the expression is defined within the
	 *                       source file. If unknown, use {@code null}
	 * @param targetName the name of the target of this open call
	 * @param parameters the parameters of this call
	 * @param staticType the static type of this call
	 */
	public OpenCall(CFG cfg, CodeLocation location, String targetName, Type staticType,
			Expression... parameters) {
		super(cfg, location, staticType, parameters);
		Objects.requireNonNull(targetName, "The name of the target of an open call cannot be null");
		this.targetName = targetName;
	}

	/**
	 * Yields the name of the target of this open call.
	 * 
	 * @return the name of the target
	 */
	public String getTargetName() {
		return targetName;
	}

	@Override
	public int hashCode() {
		final int prime = 31;
		int result = super.hashCode();
		result = prime * result + ((targetName == null) ? 0 : targetName.hashCode());
		return result;
	}

	@Override
	public boolean isEqualTo(Statement st) {
		if (this == st)
			return true;
		if (getClass() != st.getClass())
			return false;
		if (!super.isEqualTo(st))
			return false;
		OpenCall other = (OpenCall) st;
		if (targetName == null) {
			if (other.targetName != null)
				return false;
		} else if (!targetName.equals(other.targetName))
			return false;
		return super.isEqualTo(other);
	}

	@Override
	public String toString() {
		return "[open call]" + targetName + "(" + StringUtils.join(getParameters(), ", ") + ")";
	}

	@Override
	public final Identifier getMetaVariable() {
		return new Variable(getRuntimeTypes(), "open_call_ret_value@" + offset);
	}

	@Override
	public <A extends AbstractState<A, H, V>,
			H extends HeapDomain<H>,
			V extends ValueDomain<V>> AnalysisState<A, H, V> callSemantics(
<<<<<<< HEAD
					AnalysisState<A, H, V> entryState, InterproceduralAnalysis<A, H, V> interprocedural,
					AnalysisState<A, H, V>[] computedStates,
					Collection<SymbolicExpression>[] params)
=======
					AnalysisState<A, H, V> entryState, CallGraph callGraph, AnalysisState<A, H, V>[] computedStates,
					ExpressionSet<SymbolicExpression>[] params)
>>>>>>> da63894a
					throws SemanticException {
		// TODO too coarse
		AnalysisState<A, H, V> poststate = entryState.top();

		if (getStaticType().isVoidType())
			return poststate.smallStepSemantics(new Skip(), this);
		else
			return poststate.smallStepSemantics(getMetaVariable(), this);
	}
}<|MERGE_RESOLUTION|>--- conflicted
+++ resolved
@@ -1,6 +1,5 @@
 package it.unive.lisa.program.cfg.statement;
 
-import java.util.Collection;
 import java.util.Objects;
 
 import org.apache.commons.lang3.StringUtils;
@@ -20,11 +19,6 @@
 import it.unive.lisa.symbolic.value.Variable;
 import it.unive.lisa.type.Type;
 import it.unive.lisa.type.Untyped;
-<<<<<<< HEAD
-=======
-import java.util.Objects;
-import org.apache.commons.lang3.StringUtils;
->>>>>>> da63894a
 
 /**
  * A call to a CFG that is not under analysis.
@@ -129,14 +123,9 @@
 	public <A extends AbstractState<A, H, V>,
 			H extends HeapDomain<H>,
 			V extends ValueDomain<V>> AnalysisState<A, H, V> callSemantics(
-<<<<<<< HEAD
 					AnalysisState<A, H, V> entryState, InterproceduralAnalysis<A, H, V> interprocedural,
 					AnalysisState<A, H, V>[] computedStates,
-					Collection<SymbolicExpression>[] params)
-=======
-					AnalysisState<A, H, V> entryState, CallGraph callGraph, AnalysisState<A, H, V>[] computedStates,
 					ExpressionSet<SymbolicExpression>[] params)
->>>>>>> da63894a
 					throws SemanticException {
 		// TODO too coarse
 		AnalysisState<A, H, V> poststate = entryState.top();
