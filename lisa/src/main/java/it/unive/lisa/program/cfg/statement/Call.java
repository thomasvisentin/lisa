package it.unive.lisa.program.cfg.statement;

import java.util.Arrays;
import java.util.Collection;
import java.util.Objects;

import it.unive.lisa.analysis.AbstractState;
import it.unive.lisa.analysis.AnalysisState;
import it.unive.lisa.analysis.SemanticException;
import it.unive.lisa.analysis.StatementStore;
import it.unive.lisa.analysis.heap.HeapDomain;
import it.unive.lisa.analysis.lattices.ExpressionSet;
import it.unive.lisa.analysis.value.ValueDomain;
import it.unive.lisa.interprocedural.InterproceduralAnalysis;
import it.unive.lisa.program.cfg.CFG;
import it.unive.lisa.program.cfg.CodeLocation;
import it.unive.lisa.program.cfg.edge.Edge;
import it.unive.lisa.symbolic.SymbolicExpression;
import it.unive.lisa.type.Type;
import it.unive.lisa.util.datastructures.graph.GraphVisitor;
<<<<<<< HEAD
=======
import java.util.Arrays;
import java.util.Objects;
>>>>>>> da63894a

/**
 * A call to another procedure. This concrete instance of this class determines
 * whether this class represent a true call to another CFG (either in or out of
 * the analysis), or if it represents the invocation of one of the native
 * constructs of the language.
 * 
 * @author <a href="mailto:luca.negrini@unive.it">Luca Negrini</a>
 */
public abstract class Call extends Expression {

	/**
	 * The parameters of this call
	 */
	private final Expression[] parameters;

	/**
	 * Builds a call happening at the given source location.
	 * 
	 * @param cfg        the cfg that this expression belongs to
	 * @param location   the location where the expression is defined within the
	 *                       source file. If unknown, use {@code null}
	 * @param parameters the parameters of this call
	 * @param staticType the static type of this call
	 */
	protected Call(CFG cfg, CodeLocation location, Type staticType, Expression... parameters) {
		super(cfg, location, staticType);
		Objects.requireNonNull(parameters, "The array of parameters of a call cannot be null");
		for (int i = 0; i < parameters.length; i++)
			Objects.requireNonNull(parameters[i], "The " + i + "-th parameter of a call cannot be null");
		this.parameters = parameters;
		for (Expression param : parameters)
			param.setParentStatement(this);
	}

	/**
	 * Yields the parameters of this call.
	 * 
	 * @return the parameters of this call
	 */
	public final Expression[] getParameters() {
		return parameters;
	}

	@Override
	public final int setOffset(int offset) {
		this.offset = offset;
		int off = offset;
		for (Expression param : parameters)
			off = param.setOffset(off + 1);
		return off;
	}

	@Override
	public int hashCode() {
		final int prime = 31;
		int result = super.hashCode();
		result = prime * result + Arrays.hashCode(parameters);
		return result;
	}

	@Override
	public boolean isEqualTo(Statement st) {
		if (this == st)
			return true;
		if (getClass() != st.getClass())
			return false;
		if (!super.isEqualTo(st))
			return false;
		Call other = (Call) st;
		if (!areEquals(parameters, other.parameters))
			return false;
		return true;
	}

	private static boolean areEquals(Expression[] params, Expression[] otherParams) {
		if (params == otherParams)
			return true;

		if (params == null || otherParams == null)
			return false;

		int length = params.length;
		if (otherParams.length != length)
			return false;

		for (int i = 0; i < length; i++)
			if (!isEqualTo(params[i], otherParams[i]))
				return false;

		return true;
	}

	private static boolean isEqualTo(Expression a, Expression b) {
		return (a == b) || (a != null && a.isEqualTo(b));
	}

	/**
	 * Semantics of a call statement is evaluated by computing the semantics of
	 * its parameters, from left to right, using the analysis state from each
	 * parameter's computation as entry state for the next one. Then, the
	 * semantics of the call itself is evaluated. <br>
	 * <br>
	 * {@inheritDoc}
	 */
	@Override
	public final <A extends AbstractState<A, H, V>,
			H extends HeapDomain<H>,
			V extends ValueDomain<V>> AnalysisState<A, H, V> semantics(
					AnalysisState<A, H, V> entryState, InterproceduralAnalysis<A, H, V> interprocedural,
					StatementStore<A, H, V> expressions)
					throws SemanticException {
		@SuppressWarnings("unchecked")
		ExpressionSet<SymbolicExpression>[] computed = new ExpressionSet[parameters.length];

		@SuppressWarnings("unchecked")
		AnalysisState<A, H, V>[] paramStates = new AnalysisState[parameters.length];
		AnalysisState<A, H, V> preState = entryState;
		for (int i = 0; i < computed.length; i++) {
			preState = paramStates[i] = parameters[i].semantics(preState, interprocedural, expressions);
			expressions.put(parameters[i], paramStates[i]);
			computed[i] = paramStates[i].getComputedExpressions();
		}

		AnalysisState<A, H, V> result = callSemantics(entryState, interprocedural, paramStates, computed);

		for (Expression param : parameters)
			if (!param.getMetaVariables().isEmpty())
				result = result.forgetIdentifiers(param.getMetaVariables());
		return result;
	}

	/**
	 * Computes the semantics of the call, after the semantics of all parameters
	 * have been computed. Meta variables from the parameters will be forgotten
	 * after this call returns.
	 * 
	 * @param <A>             the type of {@link AbstractState}
	 * @param <H>             the type of the {@link HeapDomain}
	 * @param <V>             the type of the {@link ValueDomain}
	 * @param entryState      the entry state of this call
	 * @param interprocedural the interprocedural analysis of the program to
	 *                            analyze
	 * @param computedStates  the array of states chaining the parameters'
	 *                            semantics evaluation starting from
	 *                            {@code entryState}, namely
	 *                            {@code computedState[i]} corresponds to the
	 *                            state obtained by the evaluation of
	 *                            {@code params[i]} in the state
	 *                            {@code computedState[i-1]} ({@code params[0]}
	 *                            is evaluated in {@code entryState})
	 * @param params          the symbolic expressions representing the computed
	 *                            values of the parameters of this call
	 * 
	 * @return the {@link AnalysisState} representing the abstract result of the
	 *             execution of this call
	 * 
	 * @throws SemanticException if something goes wrong during the computation
	 */
	public abstract <A extends AbstractState<A, H, V>,
			H extends HeapDomain<H>,
			V extends ValueDomain<V>> AnalysisState<A, H, V> callSemantics(
					AnalysisState<A, H, V> entryState,
<<<<<<< HEAD
					InterproceduralAnalysis<A, H, V> interprocedural, AnalysisState<A, H, V>[] computedStates,
					Collection<SymbolicExpression>[] params)
=======
					CallGraph callGraph, AnalysisState<A, H, V>[] computedStates,
					ExpressionSet<SymbolicExpression>[] params)
>>>>>>> da63894a
					throws SemanticException;

	@Override
	public <V> boolean accept(GraphVisitor<CFG, Statement, Edge, V> visitor, V tool) {
		for (Expression par : parameters)
			if (!par.accept(visitor, tool))
				return false;
		return visitor.visit(tool, getCFG(), this);
	}
}<|MERGE_RESOLUTION|>--- conflicted
+++ resolved
@@ -1,7 +1,6 @@
 package it.unive.lisa.program.cfg.statement;
 
 import java.util.Arrays;
-import java.util.Collection;
 import java.util.Objects;
 
 import it.unive.lisa.analysis.AbstractState;
@@ -18,11 +17,6 @@
 import it.unive.lisa.symbolic.SymbolicExpression;
 import it.unive.lisa.type.Type;
 import it.unive.lisa.util.datastructures.graph.GraphVisitor;
-<<<<<<< HEAD
-=======
-import java.util.Arrays;
-import java.util.Objects;
->>>>>>> da63894a
 
 /**
  * A call to another procedure. This concrete instance of this class determines
@@ -186,13 +180,8 @@
 			H extends HeapDomain<H>,
 			V extends ValueDomain<V>> AnalysisState<A, H, V> callSemantics(
 					AnalysisState<A, H, V> entryState,
-<<<<<<< HEAD
 					InterproceduralAnalysis<A, H, V> interprocedural, AnalysisState<A, H, V>[] computedStates,
-					Collection<SymbolicExpression>[] params)
-=======
-					CallGraph callGraph, AnalysisState<A, H, V>[] computedStates,
 					ExpressionSet<SymbolicExpression>[] params)
->>>>>>> da63894a
 					throws SemanticException;
 
 	@Override
