package it.unive.lisa.program.cfg.statement;

import it.unive.lisa.analysis.AbstractState;
import it.unive.lisa.analysis.AnalysisState;
import it.unive.lisa.analysis.SemanticException;
<<<<<<< HEAD
import it.unive.lisa.analysis.ValueDomain;
import it.unive.lisa.interprocedural.InterproceduralAnalysis;
=======
import it.unive.lisa.analysis.heap.HeapDomain;
import it.unive.lisa.analysis.value.ValueDomain;
import it.unive.lisa.callgraph.CallGraph;
>>>>>>> f7b86623
import it.unive.lisa.program.cfg.CFG;
import it.unive.lisa.program.cfg.CodeLocation;
import it.unive.lisa.symbolic.SymbolicExpression;
import it.unive.lisa.type.Type;
import it.unive.lisa.type.Untyped;
import java.util.Collection;

/**
 * A {@link NativeCall} with a single argument.
 * 
 * @author <a href="mailto:luca.negrini@unive.it">Luca Negrini</a>
 */
public abstract class UnaryNativeCall extends NativeCall {

	/**
	 * Builds the untyped native call. The location where this call happens is
	 * unknown (i.e. no source file/line/column is available). The static type
	 * of this call is {@link Untyped}.
	 * 
	 * @param cfg           the cfg that this expression belongs to
	 * @param constructName the name of the construct invoked by this native
	 *                          call
	 * @param parameter     the parameter of this call
	 */
	protected UnaryNativeCall(CFG cfg, String constructName, Expression parameter) {
		super(cfg, constructName, parameter);
	}

	/**
	 * Builds the native call. The location where this call happens is unknown
	 * (i.e. no source file/line/column is available).
	 * 
	 * @param cfg           the cfg that this expression belongs to
	 * @param constructName the name of the construct invoked by this native
	 *                          call
	 * @param staticType    the static type of this call
	 * @param parameter     the parameter of this call
	 */
	protected UnaryNativeCall(CFG cfg, String constructName, Type staticType, Expression parameter) {
		super(cfg, constructName, staticType, parameter);
	}

	/**
	 * Builds the untyped native call, happening at the given location in the
	 * program. The static type of this call is {@link Untyped}.
	 * 
	 * @param cfg           the cfg that this expression belongs to
	 * @param location      the location where the expression is defined within
	 *                          the source file. If unknown, use {@code null}
	 * @param constructName the name of the construct invoked by this native
	 *                          call
	 * @param parameter     the parameter of this call
	 */
	protected UnaryNativeCall(CFG cfg, CodeLocation location, String constructName,
			Expression parameter) {
		super(cfg, location, constructName, parameter);
	}

	/**
	 * Builds the native call, happening at the given location in the program.
	 * 
	 * @param cfg           the cfg that this expression belongs to
	 * @param location      the location where the expression is defined within
	 *                          the source file. If unknown, use {@code null}
	 * @param constructName the name of the construct invoked by this native
	 *                          call
	 * @param staticType    the static type of this call
	 * @param parameter     the parameter of this call
	 */
	protected UnaryNativeCall(CFG cfg, CodeLocation location, String constructName, Type staticType,
			Expression parameter) {
		super(cfg, location, constructName, staticType, parameter);
	}

	@Override
	public final <A extends AbstractState<A, H, V>,
			H extends HeapDomain<H>,
			V extends ValueDomain<V>> AnalysisState<A, H, V> callSemantics(
					AnalysisState<A, H, V> entryState,
					InterproceduralAnalysis callGraph, AnalysisState<A, H, V>[] computedStates,
					Collection<SymbolicExpression>[] params)
					throws SemanticException {
		AnalysisState<A, H, V> result = null;
		for (SymbolicExpression expr : params[0]) {
			AnalysisState<A, H, V> tmp = unarySemantics(entryState, callGraph, computedStates[0], expr);
			if (result == null)
				result = tmp;
			else
				result = result.lub(tmp);
		}
		return result;
	}

	/**
	 * Computes the semantics of the call, after the semantics of the parameter
	 * has been computed. Meta variables from the parameter will be forgotten
	 * after this call returns.
	 * 
	 * @param <A>        the type of {@link AbstractState}
	 * @param <H>        the type of the {@link HeapDomain}
	 * @param <V>        the type of the {@link ValueDomain}
	 * @param entryState the entry state of this unary call
	 * @param callGraph  the call graph of the program to analyze
	 * @param exprState  the state obtained by evaluating {@code expr} in
	 *                       {@code entryState}
	 * @param expr       the symbolic expressions representing the computed
	 *                       value of the parameter of this call
	 * 
	 * @return the {@link AnalysisState} representing the abstract result of the
	 *             execution of this call
	 * 
	 * @throws SemanticException if something goes wrong during the computation
	 */
	protected abstract <A extends AbstractState<A, H, V>,
			H extends HeapDomain<H>,
			V extends ValueDomain<V>> AnalysisState<A, H, V> unarySemantics(
					AnalysisState<A, H, V> entryState, InterproceduralAnalysis callGraph,
					AnalysisState<A, H, V> exprState,
					SymbolicExpression expr)
					throws SemanticException;
}<|MERGE_RESOLUTION|>--- conflicted
+++ resolved
@@ -1,22 +1,18 @@
 package it.unive.lisa.program.cfg.statement;
+
+import java.util.Collection;
 
 import it.unive.lisa.analysis.AbstractState;
 import it.unive.lisa.analysis.AnalysisState;
 import it.unive.lisa.analysis.SemanticException;
-<<<<<<< HEAD
-import it.unive.lisa.analysis.ValueDomain;
-import it.unive.lisa.interprocedural.InterproceduralAnalysis;
-=======
 import it.unive.lisa.analysis.heap.HeapDomain;
 import it.unive.lisa.analysis.value.ValueDomain;
-import it.unive.lisa.callgraph.CallGraph;
->>>>>>> f7b86623
+import it.unive.lisa.interprocedural.InterproceduralAnalysis;
 import it.unive.lisa.program.cfg.CFG;
 import it.unive.lisa.program.cfg.CodeLocation;
 import it.unive.lisa.symbolic.SymbolicExpression;
 import it.unive.lisa.type.Type;
 import it.unive.lisa.type.Untyped;
-import java.util.Collection;
 
 /**
  * A {@link NativeCall} with a single argument.
@@ -90,12 +86,12 @@
 			H extends HeapDomain<H>,
 			V extends ValueDomain<V>> AnalysisState<A, H, V> callSemantics(
 					AnalysisState<A, H, V> entryState,
-					InterproceduralAnalysis callGraph, AnalysisState<A, H, V>[] computedStates,
+					InterproceduralAnalysis<A, H, V> interprocedural, AnalysisState<A, H, V>[] computedStates,
 					Collection<SymbolicExpression>[] params)
 					throws SemanticException {
 		AnalysisState<A, H, V> result = null;
 		for (SymbolicExpression expr : params[0]) {
-			AnalysisState<A, H, V> tmp = unarySemantics(entryState, callGraph, computedStates[0], expr);
+			AnalysisState<A, H, V> tmp = unarySemantics(entryState, interprocedural, computedStates[0], expr);
 			if (result == null)
 				result = tmp;
 			else
@@ -109,15 +105,16 @@
 	 * has been computed. Meta variables from the parameter will be forgotten
 	 * after this call returns.
 	 * 
-	 * @param <A>        the type of {@link AbstractState}
-	 * @param <H>        the type of the {@link HeapDomain}
-	 * @param <V>        the type of the {@link ValueDomain}
-	 * @param entryState the entry state of this unary call
-	 * @param callGraph  the call graph of the program to analyze
-	 * @param exprState  the state obtained by evaluating {@code expr} in
-	 *                       {@code entryState}
-	 * @param expr       the symbolic expressions representing the computed
-	 *                       value of the parameter of this call
+	 * @param <A>             the type of {@link AbstractState}
+	 * @param <H>             the type of the {@link HeapDomain}
+	 * @param <V>             the type of the {@link ValueDomain}
+	 * @param entryState      the entry state of this unary call
+	 * @param interprocedural the interprocedural analysis of the program to
+	 *                            analyze
+	 * @param exprState       the state obtained by evaluating {@code expr} in
+	 *                            {@code entryState}
+	 * @param expr            the symbolic expressions representing the computed
+	 *                            value of the parameter of this call
 	 * 
 	 * @return the {@link AnalysisState} representing the abstract result of the
 	 *             execution of this call
@@ -127,7 +124,7 @@
 	protected abstract <A extends AbstractState<A, H, V>,
 			H extends HeapDomain<H>,
 			V extends ValueDomain<V>> AnalysisState<A, H, V> unarySemantics(
-					AnalysisState<A, H, V> entryState, InterproceduralAnalysis callGraph,
+					AnalysisState<A, H, V> entryState, InterproceduralAnalysis<A, H, V> interprocedural,
 					AnalysisState<A, H, V> exprState,
 					SymbolicExpression expr)
 					throws SemanticException;
