package it.unive.lisa.test.numeric;

import static it.unive.lisa.LiSAFactory.getDefaultFor;

import it.unive.lisa.AnalysisSetupException;
import it.unive.lisa.analysis.AbstractState;
import it.unive.lisa.analysis.HeapDomain;
import it.unive.lisa.analysis.impl.numeric.IntegerConstantPropagation;
import it.unive.lisa.analysis.impl.numeric.Interval;
import it.unive.lisa.analysis.impl.numeric.Parity;
import it.unive.lisa.analysis.impl.numeric.Sign;
import it.unive.lisa.test.AnalysisTest;
import org.junit.Test;

public class NumericAnalysesTest extends AnalysisTest {

	@Test
<<<<<<< HEAD
	public void testSign() throws IOException, ParsingException, AnalysisSetupException {
		System.out.println("Testing sign analysis...");
		LiSA lisa = new LiSA();

		Program program = IMPFrontend.processFile(filePath, false);
		lisa.setProgram(program);
		lisa.setAbstractState(getDefaultFor(AbstractState.class, getDefaultFor(HeapDomain.class), new Sign()));
		lisa.setDumpAnalysis(true);
		lisa.setJsonOutput(true);
		lisa.setWorkdir("test-outputs/numeric/sign");

		try {
			lisa.run();
		} catch (AnalysisException e) {
			e.printStackTrace(System.err);
			fail("Analysis terminated with errors");
		}

		File actFile = new File("test-outputs/numeric/sign/report.json");
		File expFile = new File("imp-testcases/numeric/sign/report.json");
		JsonReport expected = JsonReport.read(new FileReader(expFile));
		JsonReport actual = JsonReport.read(new FileReader(actFile));

		assertTrue("Results are different",
				JsonReportComparer.compare(expected, actual, expFile.getParentFile(), actFile.getParentFile()));
	}

	@Test
	public void testParity() throws IOException, ParsingException, AnalysisSetupException {
		System.out.println("Testing parity analysis...");
		LiSA lisa = new LiSA();

		Program program = IMPFrontend.processFile(filePath, false);
		lisa.setProgram(program);
		lisa.setAbstractState(getDefaultFor(AbstractState.class, getDefaultFor(HeapDomain.class), new Parity()));
		lisa.setDumpAnalysis(true);
		lisa.setJsonOutput(true);
		lisa.setWorkdir("test-outputs/numeric/parity");

		try {
			lisa.run();
		} catch (AnalysisException e) {
			e.printStackTrace(System.err);
			fail("Analysis terminated with errors");
		}

		File actFile = new File("test-outputs/numeric/parity/report.json");
		File expFile = new File("imp-testcases/numeric/parity/report.json");
		JsonReport expected = JsonReport.read(new FileReader(expFile));
		JsonReport actual = JsonReport.read(new FileReader(actFile));

		assertTrue("Results are different",
				JsonReportComparer.compare(expected, actual, expFile.getParentFile(), actFile.getParentFile()));
	}

	@Test
	public void testInterval() throws IOException, ParsingException, AnalysisSetupException {
		System.out.println("Testing interval analysis...");
		LiSA lisa = new LiSA();

		Program program = IMPFrontend.processFile(filePath, false);
		lisa.setProgram(program);
		lisa.setAbstractState(getDefaultFor(AbstractState.class, getDefaultFor(HeapDomain.class), new Interval()));
		lisa.setDumpAnalysis(true);
		lisa.setJsonOutput(true);
		lisa.setWorkdir("test-outputs/numeric/interval");

		try {
			lisa.run();
		} catch (AnalysisException e) {
			e.printStackTrace(System.err);
			fail("Analysis terminated with errors");
		}

		File actFile = new File("test-outputs/numeric/interval/report.json");
		File expFile = new File("imp-testcases/numeric/interval/report.json");
		JsonReport expected = JsonReport.read(new FileReader(expFile));
		JsonReport actual = JsonReport.read(new FileReader(actFile));

		assertTrue("Results are different",
				JsonReportComparer.compare(expected, actual, expFile.getParentFile(), actFile.getParentFile()));
	}

	@Test
	public void testIntegerConstantPropagation() throws IOException, ParsingException, AnalysisSetupException {
		System.out.println("Testing integer constant propagation...");
		LiSA lisa = new LiSA();

		Program program = IMPFrontend.processFile(filePath, false);
		lisa.setProgram(program);
		lisa.setAbstractState(
=======
	public void testSign() throws AnalysisSetupException {
		perform("sign", "program.imp", false, false,
				getDefaultFor(AbstractState.class, getDefaultFor(HeapDomain.class), new Sign()));
	}

	@Test
	public void testParity() throws AnalysisSetupException {
		perform("parity", "program.imp", false, false,
				getDefaultFor(AbstractState.class, getDefaultFor(HeapDomain.class), new Parity()));
	}

	@Test
	public void testInterval() throws AnalysisSetupException {
		perform("interval", "program.imp", false, false,
				getDefaultFor(AbstractState.class, getDefaultFor(HeapDomain.class), new Interval()));
	}

	@Test
	public void testIntegerConstantPropagation() throws AnalysisSetupException {
		perform("int-const", "program.imp", false, false,
>>>>>>> 686e088a
				getDefaultFor(AbstractState.class, getDefaultFor(HeapDomain.class), new IntegerConstantPropagation()));
	}
}<|MERGE_RESOLUTION|>--- conflicted
+++ resolved
@@ -15,99 +15,6 @@
 public class NumericAnalysesTest extends AnalysisTest {
 
 	@Test
-<<<<<<< HEAD
-	public void testSign() throws IOException, ParsingException, AnalysisSetupException {
-		System.out.println("Testing sign analysis...");
-		LiSA lisa = new LiSA();
-
-		Program program = IMPFrontend.processFile(filePath, false);
-		lisa.setProgram(program);
-		lisa.setAbstractState(getDefaultFor(AbstractState.class, getDefaultFor(HeapDomain.class), new Sign()));
-		lisa.setDumpAnalysis(true);
-		lisa.setJsonOutput(true);
-		lisa.setWorkdir("test-outputs/numeric/sign");
-
-		try {
-			lisa.run();
-		} catch (AnalysisException e) {
-			e.printStackTrace(System.err);
-			fail("Analysis terminated with errors");
-		}
-
-		File actFile = new File("test-outputs/numeric/sign/report.json");
-		File expFile = new File("imp-testcases/numeric/sign/report.json");
-		JsonReport expected = JsonReport.read(new FileReader(expFile));
-		JsonReport actual = JsonReport.read(new FileReader(actFile));
-
-		assertTrue("Results are different",
-				JsonReportComparer.compare(expected, actual, expFile.getParentFile(), actFile.getParentFile()));
-	}
-
-	@Test
-	public void testParity() throws IOException, ParsingException, AnalysisSetupException {
-		System.out.println("Testing parity analysis...");
-		LiSA lisa = new LiSA();
-
-		Program program = IMPFrontend.processFile(filePath, false);
-		lisa.setProgram(program);
-		lisa.setAbstractState(getDefaultFor(AbstractState.class, getDefaultFor(HeapDomain.class), new Parity()));
-		lisa.setDumpAnalysis(true);
-		lisa.setJsonOutput(true);
-		lisa.setWorkdir("test-outputs/numeric/parity");
-
-		try {
-			lisa.run();
-		} catch (AnalysisException e) {
-			e.printStackTrace(System.err);
-			fail("Analysis terminated with errors");
-		}
-
-		File actFile = new File("test-outputs/numeric/parity/report.json");
-		File expFile = new File("imp-testcases/numeric/parity/report.json");
-		JsonReport expected = JsonReport.read(new FileReader(expFile));
-		JsonReport actual = JsonReport.read(new FileReader(actFile));
-
-		assertTrue("Results are different",
-				JsonReportComparer.compare(expected, actual, expFile.getParentFile(), actFile.getParentFile()));
-	}
-
-	@Test
-	public void testInterval() throws IOException, ParsingException, AnalysisSetupException {
-		System.out.println("Testing interval analysis...");
-		LiSA lisa = new LiSA();
-
-		Program program = IMPFrontend.processFile(filePath, false);
-		lisa.setProgram(program);
-		lisa.setAbstractState(getDefaultFor(AbstractState.class, getDefaultFor(HeapDomain.class), new Interval()));
-		lisa.setDumpAnalysis(true);
-		lisa.setJsonOutput(true);
-		lisa.setWorkdir("test-outputs/numeric/interval");
-
-		try {
-			lisa.run();
-		} catch (AnalysisException e) {
-			e.printStackTrace(System.err);
-			fail("Analysis terminated with errors");
-		}
-
-		File actFile = new File("test-outputs/numeric/interval/report.json");
-		File expFile = new File("imp-testcases/numeric/interval/report.json");
-		JsonReport expected = JsonReport.read(new FileReader(expFile));
-		JsonReport actual = JsonReport.read(new FileReader(actFile));
-
-		assertTrue("Results are different",
-				JsonReportComparer.compare(expected, actual, expFile.getParentFile(), actFile.getParentFile()));
-	}
-
-	@Test
-	public void testIntegerConstantPropagation() throws IOException, ParsingException, AnalysisSetupException {
-		System.out.println("Testing integer constant propagation...");
-		LiSA lisa = new LiSA();
-
-		Program program = IMPFrontend.processFile(filePath, false);
-		lisa.setProgram(program);
-		lisa.setAbstractState(
-=======
 	public void testSign() throws AnalysisSetupException {
 		perform("sign", "program.imp", false, false,
 				getDefaultFor(AbstractState.class, getDefaultFor(HeapDomain.class), new Sign()));
@@ -128,7 +35,6 @@
 	@Test
 	public void testIntegerConstantPropagation() throws AnalysisSetupException {
 		perform("int-const", "program.imp", false, false,
->>>>>>> 686e088a
 				getDefaultFor(AbstractState.class, getDefaultFor(HeapDomain.class), new IntegerConstantPropagation()));
 	}
 }