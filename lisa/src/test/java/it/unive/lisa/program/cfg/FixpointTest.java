package it.unive.lisa.program.cfg;

import static org.junit.Assert.fail;

import it.unive.lisa.analysis.AnalysisState;
import it.unive.lisa.analysis.SimpleAbstractState;
import it.unive.lisa.analysis.impl.heap.MonolithicHeap;
import it.unive.lisa.analysis.impl.numeric.Sign;
import it.unive.lisa.analysis.lattices.ExpressionSet;
import it.unive.lisa.analysis.nonrelational.value.ValueEnvironment;
import it.unive.lisa.imp.IMPFrontend;
import it.unive.lisa.imp.ParsingException;
import it.unive.lisa.interprocedural.InterproceduralAnalysisException;
import it.unive.lisa.interprocedural.callgraph.CallGraphConstructionException;
import it.unive.lisa.interprocedural.callgraph.impl.RTACallGraph;
import it.unive.lisa.interprocedural.impl.ModularWorstCaseAnalysis;
import it.unive.lisa.program.Program;
import it.unive.lisa.program.SourceCodeLocation;
import it.unive.lisa.util.datastructures.graph.FixpointException;
import org.junit.Test;

public class FixpointTest {

	private ModularWorstCaseAnalysis<SimpleAbstractState<MonolithicHeap, ValueEnvironment<Sign>>, MonolithicHeap,
			ValueEnvironment<Sign>> mkAnalysis(Program p)
					throws InterproceduralAnalysisException, CallGraphConstructionException {
		ModularWorstCaseAnalysis<SimpleAbstractState<MonolithicHeap, ValueEnvironment<Sign>>, MonolithicHeap,
				ValueEnvironment<Sign>> analysis = new ModularWorstCaseAnalysis<>();
		RTACallGraph callgraph = new RTACallGraph();
		callgraph.build(p);
		analysis.build(p, callgraph);
		return analysis;
	}

	private AnalysisState<SimpleAbstractState<MonolithicHeap, ValueEnvironment<Sign>>, MonolithicHeap,
			ValueEnvironment<Sign>> mkState() {
		return new AnalysisState<>(new SimpleAbstractState<>(new MonolithicHeap(), new ValueEnvironment<>(new Sign())),
				new ExpressionSet<>());
	}

	@Test
<<<<<<< HEAD
	public void testEmptyCFG()
			throws InterproceduralAnalysisException, CallGraphConstructionException, ParsingException {
		Program p = IMPFrontend.processText("class empty { foo() { } }");
		CFG cfg = p.getAllCFGs().iterator().next();
=======
	public void testEmptyCFG() {
		SourceCodeLocation unknownLocation = new SourceCodeLocation("fake", 0, 0);
		CFG cfg = new CFG(
				new CFGDescriptor(unknownLocation, new CompilationUnit(unknownLocation, "foo", false), false, "foo"));
>>>>>>> ff99b2fc
		try {
			cfg.fixpoint(mkState(), mkAnalysis(p));
		} catch (FixpointException e) {
			System.err.println(e);
			fail("The fixpoint computation has thrown an exception");
		}
	}

	@Test
	public void testEmptyIMPMethod()
			throws ParsingException, InterproceduralAnalysisException, CallGraphConstructionException {
		Program p = IMPFrontend.processText("class empty { foo() { } }");
		CFG cfg = p.getAllCFGs().iterator().next();
		try {
			cfg.fixpoint(mkState(), mkAnalysis(p));
		} catch (FixpointException e) {
			e.printStackTrace(System.err);
			fail("The fixpoint computation has thrown an exception");
		}
	}

	@Test
	public void testIMPMethodWithEmptyIfBranch()
			throws ParsingException, InterproceduralAnalysisException, CallGraphConstructionException {
		Program p = IMPFrontend.processText("class empty { foo() { if (true) { this.foo(); } else {} } }");
		CFG cfg = p.getAllCFGs().iterator().next();
		try {
			cfg.fixpoint(mkState(), mkAnalysis(p));
		} catch (FixpointException e) {
			e.printStackTrace(System.err);
			fail("The fixpoint computation has thrown an exception");
		}
	}
}<|MERGE_RESOLUTION|>--- conflicted
+++ resolved
@@ -1,6 +1,8 @@
 package it.unive.lisa.program.cfg;
 
 import static org.junit.Assert.fail;
+
+import org.junit.Test;
 
 import it.unive.lisa.analysis.AnalysisState;
 import it.unive.lisa.analysis.SimpleAbstractState;
@@ -15,9 +17,7 @@
 import it.unive.lisa.interprocedural.callgraph.impl.RTACallGraph;
 import it.unive.lisa.interprocedural.impl.ModularWorstCaseAnalysis;
 import it.unive.lisa.program.Program;
-import it.unive.lisa.program.SourceCodeLocation;
 import it.unive.lisa.util.datastructures.graph.FixpointException;
-import org.junit.Test;
 
 public class FixpointTest {
 
@@ -39,17 +39,10 @@
 	}
 
 	@Test
-<<<<<<< HEAD
 	public void testEmptyCFG()
 			throws InterproceduralAnalysisException, CallGraphConstructionException, ParsingException {
 		Program p = IMPFrontend.processText("class empty { foo() { } }");
 		CFG cfg = p.getAllCFGs().iterator().next();
-=======
-	public void testEmptyCFG() {
-		SourceCodeLocation unknownLocation = new SourceCodeLocation("fake", 0, 0);
-		CFG cfg = new CFG(
-				new CFGDescriptor(unknownLocation, new CompilationUnit(unknownLocation, "foo", false), false, "foo"));
->>>>>>> ff99b2fc
 		try {
 			cfg.fixpoint(mkState(), mkAnalysis(p));
 		} catch (FixpointException e) {
